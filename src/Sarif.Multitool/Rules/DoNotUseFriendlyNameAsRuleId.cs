﻿// Copyright (c) Microsoft. All rights reserved.
// Licensed under the MIT license. See LICENSE file in the project root for full license information.

using System;
using System.Collections.Generic;

namespace Microsoft.CodeAnalysis.Sarif.Multitool.Rules
{
    public class DoNotUseFriendlyNameAsRuleId : SarifValidationSkimmerBase
    {
        private readonly Message _fullDescription = new Message
        {
            Text = RuleResources.SARIF1001_DoNotUseFriendlyNameAsRuleIdDescription
        };

        public override Message FullDescription => _fullDescription;

        public override FailureLevel DefaultLevel => FailureLevel.Warning;

        /// <summary>
        /// SARIF1001
        /// </summary>
        public override string Id => RuleId.DoNotUseFriendlyNameAsRuleId;

        protected override IEnumerable<string> MessageResourceNames => new string[]
        {
            nameof(RuleResources.SARIF1001_Default)
        };

<<<<<<< HEAD
        protected override void Analyze(IRule rule, string rulePointer)
=======
        protected override void Analyze(MessageDescriptor messageDescriptor, string messageDescriptorPointer)
>>>>>>> 9c18164a
        {
            if (messageDescriptor.Id != null &&
                messageDescriptor.Name != null &&
                messageDescriptor.Name.Text != null &&
                messageDescriptor.Id.Equals(messageDescriptor.Name.Text, StringComparison.OrdinalIgnoreCase))
            {
                LogResult(
                    messageDescriptorPointer,
                    nameof(RuleResources.SARIF1001_Default),
                    messageDescriptor.Id);
            }
        }
    }
}<|MERGE_RESOLUTION|>--- conflicted
+++ resolved
@@ -27,11 +27,7 @@
             nameof(RuleResources.SARIF1001_Default)
         };
 
-<<<<<<< HEAD
-        protected override void Analyze(IRule rule, string rulePointer)
-=======
         protected override void Analyze(MessageDescriptor messageDescriptor, string messageDescriptorPointer)
->>>>>>> 9c18164a
         {
             if (messageDescriptor.Id != null &&
                 messageDescriptor.Name != null &&
