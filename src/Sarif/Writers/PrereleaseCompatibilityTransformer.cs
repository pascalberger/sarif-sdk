﻿// Copyright (c) Microsoft. All rights reserved.
// Licensed under the MIT license. See LICENSE file in the project root for full license information.
using System;
using System.Collections.Generic;
using System.Diagnostics;
using System.Text.RegularExpressions;
using Microsoft.CodeAnalysis.Sarif.Visitors;
using Newtonsoft.Json;
using Newtonsoft.Json.Linq;

namespace Microsoft.CodeAnalysis.Sarif.Writers
{
    public static class PrereleaseCompatibilityTransformer
    {
        // As the SARIF Technical Committee develops the SARIF specification, it
        // releases incremental versions of the schema, with SemVer versions such as
        // "2.0.0-csd.2.beta.2018-10-10". To avoid having to update the version strings
        // in the test files every time this happens, we replace the version
        // in the test file with the current version after reading the file
        // into memory.
        private const string VersionPropertyPattern = @"""version""\s*:\s*""[^""]+""";
        private static readonly Regex s_VersionRegex = new Regex(VersionPropertyPattern, RegexOptions.Compiled);

        private const string SchemaPropertyPattern = @"""\$schema""\s*:\s*""[^""]+""";
        private static readonly Regex s_SchemaRegex = new Regex(SchemaPropertyPattern, RegexOptions.Compiled);

        public static SarifLog UpdateToCurrentVersion(
            string prereleaseSarifLog, 
            bool forceUpdate, 
            Formatting formatting, 
            out string updatedLog)
        {
            bool modifiedLog = false;
            updatedLog = null;

            if (string.IsNullOrEmpty(prereleaseSarifLog)) { return null; }

            JObject sarifLog = JObject.Parse(prereleaseSarifLog);

            // Some tests update the semantic version to current for non-updated content. For this situation, we 
            // allow the test code to force a transform, despite the fact that the provided version doesn't call for it.
            string version = forceUpdate ? "2.0.0" : (string)sarifLog["version"];

            Dictionary<string, int> fullyQualifiedLogicalNameToIndexMap = null;
            Dictionary<string, int> fileLocationKeyToIndexMap = null;
            Dictionary<string, int> ruleKeyToIndexMap = null;

            switch (version)
            {
                case "2.0.0-csd.2.beta.2019-01-24":
                {
                    // SARIF TC31. Nothing to do.
                    break;
                }

                case "2.0.0-csd.2.beta.2019-01-09":
                {
                        modifiedLog |= ApplyChangesFromTC31(sarifLog);
                        break;
                }

                case "2.0.0-csd.2.beta.2018-10-10":
                {
                    // 2.0.0-csd.2.beta.2018-10-10 == changes through SARIF TC #25
                    modifiedLog |= ApplyChangesFromTC25ThroughTC30(
                        sarifLog, 
                        out fullyQualifiedLogicalNameToIndexMap,
                        out fileLocationKeyToIndexMap,
                        out ruleKeyToIndexMap);
                    modifiedLog |= ApplyChangesFromTC31(sarifLog);
<<<<<<< HEAD
                    break;
=======
                        break;
>>>>>>> 3dba83e7
                }

                default:
                {
                    modifiedLog |= ApplyCoreTransformations(sarifLog);
                    modifiedLog |= ApplyChangesFromTC25ThroughTC30(
                        sarifLog, 
                        out fullyQualifiedLogicalNameToIndexMap,
                        out fileLocationKeyToIndexMap,
                        out ruleKeyToIndexMap);
                    modifiedLog |= ApplyChangesFromTC31(sarifLog);
<<<<<<< HEAD
                    break;
=======
                        break;
>>>>>>> 3dba83e7
                }
            }

            SarifLog transformedSarifLog = null;
            var settings = new JsonSerializerSettings { Formatting = formatting, DefaultValueHandling = DefaultValueHandling.IgnoreAndPopulate };

            if (fullyQualifiedLogicalNameToIndexMap != null  || fileLocationKeyToIndexMap != null || ruleKeyToIndexMap != null)
            {
                transformedSarifLog = JsonConvert.DeserializeObject<SarifLog>(sarifLog.ToString());

                var indexUpdatingVisitor = new UpdateIndicesFromLegacyDataVisitor(
                    fullyQualifiedLogicalNameToIndexMap, 
                    fileLocationKeyToIndexMap,
                    ruleKeyToIndexMap);

                indexUpdatingVisitor.Visit(transformedSarifLog);
                updatedLog = JsonConvert.SerializeObject(transformedSarifLog, settings);
            }
            else
            {
                updatedLog = modifiedLog ? sarifLog.ToString(formatting) : prereleaseSarifLog;
                transformedSarifLog = JsonConvert.DeserializeObject<SarifLog>(updatedLog, settings);

                // We already have a textual representation of the log file (produced a couple lines
                // above this call). We are required to regenerate it, however, in order to properly 
                // elide default values, etc. I could not find a way for the JToken driven
                // ToString()/text-generating mechanism to honor default value ignore/populate settings.
                if (forceUpdate || modifiedLog)
                {
                    updatedLog = JsonConvert.SerializeObject(transformedSarifLog, formatting);
                }
            }

            return transformedSarifLog;
        }

        private static bool ApplyChangesFromTC31(JObject sarifLog)
        {
            bool modifiedLog = UpdateSarifLogVersion(sarifLog);            ;

            if (sarifLog["runs"] is JArray runs)
            {
                foreach (JObject run in runs)
                {
                    if (run["results"] is JArray results)
                    {
                        foreach (JObject result in results)
                        {
                            string baselineState = (string)result["baselineState"];

                            if ("existing".Equals(baselineState))
                            {
                                result["baselineState"] = "unchanged";
                                modifiedLog = true;
                            }

                            modifiedLog |= SetResultKindAndFailureLevel(result);
                        }
                    }
                }
            }
            return modifiedLog;
        }

        private static bool SetResultKindAndFailureLevel(JObject result)
        {            
            string level = (string)result["level"];
            if (level == null) { return false; }

            switch (level)
            {
                case "error":
                case "warning":
                case "note":
                {
                    // 'level' is set appropriately, so we'll mark this result
                    // kind to indicate it has been evaluated as a failure
                    result["kind"] = "fail";
                    break;
                }
                case "open":
                case "notApplicable":
                case "pass":
                {
                    // Legacy level indicates we do not have a failure. Move this
                    // designation to result.kind.
                    result["kind"] = level;
                    result["level"] = "none";
                    break;
                }
            }
            return true;
        }

        private static bool ApplyChangesFromTC25ThroughTC30(
            JObject sarifLog, 
            out Dictionary<string, int> fullyQualifiedLogicalNameToIndexMap,
            out Dictionary<string, int> fileKeyToIndexMap,
            out Dictionary<string, int> ruleKeyToIndexMap)
        {
            fullyQualifiedLogicalNameToIndexMap = null;
            fileKeyToIndexMap = null;
            ruleKeyToIndexMap = null;

            // Note: we could have injected the TC26 - TC28 changes into the other helpers in this
            // code. This would prevent multiple passes over things like the run.results array.
            // We've isolated the changes here instead simply to keep them grouped together.

            bool modifiedLog = UpdateSarifLogVersion(sarifLog); 

            // For completness, this update added run.newlineSequences to the schema
            // This is a non-breaking (additive) change, so there is no work to do.
            //https://github.com/oasis-tcs/sarif-spec/issues/169
            
            if (sarifLog["runs"] is JArray runs)
            {
                foreach (JObject run in runs)
                {
                    // Delete run.architecture. This data could, arguably, be transferred into the run logical
                    // identifier or we could drop it into a property bag, but realistically, we don't expect
                    // sufficient existing utilization of this property to warrant preserving it.

                    // Remove run.architecture: https://github.com/oasis-tcs/sarif-spec/issues/262
                    JToken architecture = run[nameof(architecture)];
                    if (architecture != null)
                    {
                        run.Remove(nameof(architecture));
                        modifiedLog = true;
                    }

                    // Logical locations are now an array. We will first transform the previous
                    // dictionary into the arrays form. We will retain the index for each
                    // transformed logical location. Later, we will associate these indices
                    // with results, if applicable.
                    Dictionary<LogicalLocation, int> logicalLocationToIndexMap = null;

                    if (run["logicalLocations"] is JObject logicalLocations)
                    {
                        logicalLocationToIndexMap = new Dictionary<LogicalLocation, int>(LogicalLocation.ValueComparer);

                        run["logicalLocations"] =
                            ConvertLogicalLocationsDictionaryToArray(
                                logicalLocations,
                                logicalLocationToIndexMap,
                                out fullyQualifiedLogicalNameToIndexMap);

                        modifiedLog |= fullyQualifiedLogicalNameToIndexMap.Count > 0;
                    }

                    // Files are now persisted to an array. We will persist a mapping from
                    // previous file key to file index. We will associate the index with
                    // each result when we iterate over run.results later.

                    if (run["files"] is JObject files)
                    {
                        fileKeyToIndexMap = new Dictionary<string, int>();

                        run["files"] =
                            ConvertFilesDictionaryToArray(
                                files,
                                fileKeyToIndexMap);

                        modifiedLog |= fileKeyToIndexMap.Count > 0;
                    }

                    if (run["resources"] is JObject resources)
                    {
                        ruleKeyToIndexMap = new Dictionary<string, int>();

                        if (resources["rules"] is JObject rules)
                        {
                            resources["rules"] =
                                ConvertRulesDictionaryToArray(
                                    rules,
                                    ruleKeyToIndexMap);
                        }

                        modifiedLog |= ruleKeyToIndexMap.Count > 0;

                        // Remove 'open' from rule configuration default level enumeration
                        // https://github.com/oasis-tcs/sarif-spec/issues/288
                        modifiedLog |= RemapRuleDefaultLevelFromOpenToNote(resources);
                    }

                    if (run["results"] is JArray results)
                    {
                        JArray rewrittenResults = null;

                        foreach (JObject result in results)
                        {
                            // result.message SHALL be present constraint should be added to schema
                            // https://github.com/oasis-tcs/sarif-spec/issues/262
                            JObject message = (JObject)result["message"];

                            if (message == null)
                            {
                                message = new JObject(new JProperty("text", "[No message provided]."));
                                result["message"] = message;
                                modifiedLog = true;
                            }
                        }

                        if (rewrittenResults != null)
                        {
                            run["results"] = rewrittenResults;
                            modifiedLog = true;
                        }
                    }

                    // Rename fileVersion to dottedQuadFileVersion and specify format constraint
                    // https://github.com/oasis-tcs/sarif-spec/issues/274
                    //
                    // Applies to run.tool.fileVersion and run.conversion.tool.fileVersion
                    // 
                    // We will also explicitly apply the default tool.language value of "en-US".

                    JObject tool = (JObject)run["tool"];
                    modifiedLog |= RenameProperty(tool, previousName: "fileVersion", newName: "dottedQuadFileVersion");
                    PopulatePropertyIfAbsent(tool, "language", "en-US", ref modifiedLog);

                    JObject conversion = (JObject)run["conversion"];
                    if (conversion != null)
                    {
                        tool = (JObject)conversion["tool"];
                        modifiedLog |= RenameProperty(tool, previousName: "fileVersion", newName: "dottedQuadFileVersion");
                        PopulatePropertyIfAbsent(tool, "language", "en-US", ref modifiedLog);
                    }

                    // Specify columnKind as ColumndKind.Utf16CodeUnits in cases where the enum is missing from
                    // the SARIF file. Moving forward, the absence of this enum will be interpreted as
                    // the new default, which is ColumnKind.UnicodeCodePoints.
                    // https://github.com/oasis-tcs/sarif-spec/issues/188
                    PopulatePropertyIfAbsent(run, "columnKind", "utf16CodeUnits", ref modifiedLog);
                }
            }

            return modifiedLog;
        }

        private static JToken ConvertRulesDictionaryToArray(JObject rules, Dictionary<string, int> ruleKeyToIndexMap)
        {
            if (rules == null) { return null; }

            Dictionary<JObject, int> jObjectToIndexMap = new Dictionary<JObject, int>();

            foreach (JProperty ruleEntry in rules.Properties())
            {
                AddEntryToRuleToIndexMap(
                    rules,
                    ruleEntry.Name,
                    (JObject)ruleEntry.Value,
                    jObjectToIndexMap,
                    ruleKeyToIndexMap);
            }

            var rulesArray = new JObject[jObjectToIndexMap.Count];

            foreach (KeyValuePair<JObject, int> keyValuePair in jObjectToIndexMap)
            {
                int index = keyValuePair.Value;
                JObject updatedFileData = keyValuePair.Key;
                rulesArray[index] = updatedFileData;
            }

            return new JArray(rulesArray);
        }


        private static void AddEntryToRuleToIndexMap(JObject rulesDictionary, string key, JObject rule, Dictionary<JObject, int> jObjectToIndexMap, Dictionary<string, int> ruleKeyToIndexMap)
        {
            ruleKeyToIndexMap = ruleKeyToIndexMap ?? throw new ArgumentNullException(nameof(ruleKeyToIndexMap));
            jObjectToIndexMap = jObjectToIndexMap ?? throw new ArgumentNullException(nameof(jObjectToIndexMap));

            if (rule["id"] == null)
            {
                // This condition indicates there was no collision between the rules dictionary key
                // and the corresponding rule id. So we will explicitly populate the rule id so
                // this data isn't lost, compromising log readability.
                rule["id"] = key;
            }

            if (!ruleKeyToIndexMap.TryGetValue(key, out int ruleIndex))
            {
                ruleIndex = ruleKeyToIndexMap.Count;
                jObjectToIndexMap[rule] = ruleIndex;
                ruleKeyToIndexMap[key] = ruleIndex;
            }
            else
            {
                throw new InvalidOperationException();
            }
        }

        private static void PopulatePropertyIfAbsent(JObject jObject, string propertyName, string value, ref bool modifiedLog)
        {
            if (jObject != null && jObject[propertyName] == null)
            {
                jObject[propertyName] = value;
                modifiedLog = true;
            }
        }

        private static JToken ConvertFilesDictionaryToArray(JObject files, Dictionary<string, int> keyToIndexMap)
        { 
            if (files == null) { return null; }

            Dictionary<JObject, int> jObjectToIndexMap = new Dictionary<JObject, int>();

            foreach (JProperty fileEntry in files.Properties())
            {
                AddEntryToFileLocationToIndexMap(
                    files,
                    fileEntry.Name,
                    (JObject)fileEntry.Value,
                    jObjectToIndexMap,
                    keyToIndexMap);
            }

            var filesArray = new JObject[jObjectToIndexMap.Count];

            foreach (KeyValuePair<JObject, int> keyValuePair in jObjectToIndexMap)
            {
                int index = keyValuePair.Value;
                JObject updatedFileData = keyValuePair.Key;
                filesArray[index] = updatedFileData;
            }

            return new JArray(filesArray);
        }

        private static void AddEntryToFileLocationToIndexMap(JObject filesDictionary, string key, JObject file, Dictionary<JObject, int> jObjectToIndexMap, Dictionary<string, int> keyToIndexMap)
        {
            keyToIndexMap = keyToIndexMap ?? throw new ArgumentNullException(nameof(keyToIndexMap));
            jObjectToIndexMap = jObjectToIndexMap ?? throw new ArgumentNullException(nameof(jObjectToIndexMap));

            // We've seen this key before. This happens when we order files processing in order to ensure
            // that a parent key has been transformed before its children (to produce a parent index value).
            if (keyToIndexMap.ContainsKey(key)) { return; }

            // Parent key is no longer relevant and will be removed.
            string parentKey = (string)file["parentKey"];

            if (parentKey == null)
            {
                // No parent key? We are a root location. 
                file["parentIndex"] = -1;
            }
            else
            {
                // Have we processed our parent yet? If so, retrieve the parentIndex and we're done.
                if (!keyToIndexMap.TryGetValue(parentKey, out int parentIndex))
                {
                    // The parent hasn't been processed yet. We must force its creation
                    // determine its index in our array. This code path results in 
                    // an array order that does not precisely match the enumeration
                    // order of the original files dictionary.
                    AddEntryToFileLocationToIndexMap(
                        filesDictionary,
                        parentKey,
                        (JObject)filesDictionary[parentKey],
                        jObjectToIndexMap,
                        keyToIndexMap);

                    parentIndex = keyToIndexMap[parentKey];
                }
                file.Remove("parentKey");
                file["parentIndex"] = parentIndex;
            }

            var fileLocationKey = FileLocation.CreateFromFilesDictionaryKey(key, parentKey);

            JObject fileLocationObject = new JObject();
            file["fileLocation"] = fileLocationObject;
            fileLocationObject["uri"] = fileLocationKey.Uri;
            fileLocationObject["uriBaseId"] = fileLocationKey.UriBaseId;

            if (!keyToIndexMap.TryGetValue(key, out int fileIndex))
            {
                fileIndex = keyToIndexMap.Count;
                jObjectToIndexMap[file] = fileIndex;
                keyToIndexMap[key] = fileIndex;
                fileLocationObject["fileIndex"] = fileIndex;
            }
            else
            {
                throw new InvalidOperationException();
            }
        }

        private static JArray ConvertLogicalLocationsDictionaryToArray(
            JObject logicalLocations,
            Dictionary<LogicalLocation, int> logicalLocationToIndexMap,
            out Dictionary<string, int> fullyQualifiedLogicalNameToIndexMap)
        {
            fullyQualifiedLogicalNameToIndexMap = null;

            if (logicalLocations == null) { return null; }

            Dictionary<JObject, int> jObjectToIndexMap = new Dictionary<JObject, int>();
            logicalLocationToIndexMap = new Dictionary<LogicalLocation, int>(LogicalLocation.ValueComparer);

            fullyQualifiedLogicalNameToIndexMap = new Dictionary<string, int>();

            foreach (JProperty logicalLocationEntry in logicalLocations.Properties())
            {
                // This condition may occur if we've already processed a parent logical
                // location that happened to be enumerated after one of its children
                if (fullyQualifiedLogicalNameToIndexMap.ContainsKey(logicalLocationEntry.Name)) { continue; }

                AddEntryToFullyQualifiedNameToIndexMap(
                    logicalLocations,
                    logicalLocationEntry.Name, 
                    (JObject)logicalLocationEntry.Value,
                    logicalLocationToIndexMap, 
                    jObjectToIndexMap,
                    fullyQualifiedLogicalNameToIndexMap);
            }

            var logicalLocationsArray = new JObject[jObjectToIndexMap.Count];

            foreach (KeyValuePair<JObject, int> keyValuePair in jObjectToIndexMap)
            {
                int index = keyValuePair.Value;
                JObject updatedLogicalLocation = keyValuePair.Key;
                logicalLocationsArray[index] = updatedLogicalLocation;
            }

            return new JArray(logicalLocationsArray);
        }

        private static void AddEntryToFullyQualifiedNameToIndexMap(
            JObject logicalLocationsDictionary,
            string keyName,
            JObject logicalLocation,
            Dictionary<LogicalLocation, int> logicalLocationToIndexMap,
            Dictionary<JObject, int> jObjectToIndexMap,
            Dictionary<string, int> keyToIndexMap)
        {
            keyToIndexMap = keyToIndexMap ?? throw new ArgumentNullException(nameof(keyToIndexMap));
            logicalLocation = logicalLocation ?? throw new ArgumentNullException(nameof(logicalLocation));

            string fullyQualifiedName = keyName;

            // Parent key is no longer relevant and will be removed.
            // We require 
            string parentKey = (string)logicalLocation["parentKey"];

            if (parentKey == null)
            {
                // No parent key? We are a root location. 
                logicalLocation["parentIndex"] = -1;
            }
            else
            {
                // Have we processed our parent yet? If so, retrieve the parentIndex and we're done.
                if (!keyToIndexMap.TryGetValue(parentKey, out int parentIndex))
                {
                    // The parent hasn't been processed yet. We must force its creation
                    // determine its index in our array. This code path results in 
                    // an array order that does not precisely match the enumeration
                    // order of the logical locations dictionary.
                    AddEntryToFullyQualifiedNameToIndexMap(
                        logicalLocationsDictionary,
                        parentKey,
                        (JObject)logicalLocationsDictionary[parentKey],
                        logicalLocationToIndexMap,
                        jObjectToIndexMap,
                        keyToIndexMap);

                    parentIndex = keyToIndexMap[parentKey];
                }
                logicalLocation.Remove("parentKey");
                logicalLocation["parentIndex"] = parentIndex;
            }

            string existingFullyQualifiedName = (string)logicalLocation["fullyQualifiedName"];
            if (string.IsNullOrEmpty(existingFullyQualifiedName))
            {
                // We use the key as the fullyQualifiedName but only in cases when we don't 
                // find this property is already set. If the property is set, that may
                // indicate the key name isn't the FQN but another string value that is
                // used to resolve a collision between distinct logical locations with 
                // an identical fully-qualified name.
                logicalLocation["fullyQualifiedName"] = fullyQualifiedName;
            }

            LogicalLocation sarifLogicalLocation = JsonConvert.DeserializeObject<LogicalLocation>(logicalLocation.ToString());

            // Theoretically, the dictionary should consists of a unique set of logical 
            // locations. In practice, however, there's nothing preventing a SARIF user
            // from emitting duplicated locations. As a result, we will not naively produce
            // a one-to-one mapping of logical locations to dictionary entry. Instead, we 
            // will collapse any duplicates that we find into a single array instance
            if (!logicalLocationToIndexMap.TryGetValue(sarifLogicalLocation, out int index))
            {
                index = logicalLocationToIndexMap.Count;
                logicalLocationToIndexMap[sarifLogicalLocation] = index;
                jObjectToIndexMap[logicalLocation] = index;
                keyToIndexMap[fullyQualifiedName] = index;
            }
        }

        private static bool RemapRuleDefaultLevelFromOpenToNote(JObject resources)
        {
            bool modifiedResources = false;

            if (resources == null) { return modifiedResources; }

            var rules = (JArray)resources["rules"];
            if (rules == null ) { return modifiedResources; }

            foreach (JObject rule in rules)
            {
                var configuration = (JObject)rule["configuration"];
                if (configuration == null) { continue; }

                if ("open".Equals((string)configuration["defaultLevel"]))
                {
                    // We remap 'open' to 'note'. 'open' is an indicator that analysis is unresolved, i.e., 
                    // the question of whether a weakness exists is not yet determined. 'note' is the most
                    // reasonable level to associate with this class of report, if it is emitted. In 
                    // practice, we don't expect that a current producer exists who is in this condition.
                    configuration["defaultLevel"] = "note";
                    modifiedResources = true;
                }
            }

            return modifiedResources;
        }

        private static bool ApplyCoreTransformations(JObject sarifLog)
        {
            bool modifiedLog = UpdateSarifLogVersion(sarifLog); 

            if (sarifLog["runs"] is JArray runs)
            {
                foreach (JObject run in runs)
                {
                    // Move result.ruleMessageId: https://github.com/oasis-tcs/sarif-spec/issues/216
                    // Update name of threadflowLocation.executionTimeUtc: https://github.com/oasis-tcs/sarif-spec/issues/242
                    modifiedLog |= UpdateRunResults(run);

                    // invocation.workingDirectory now a file location: https://github.com/oasis-tcs/sarif-spec/issues/222
                    // Update names of invocation.startTimeUtc and endTimeUtc: https://github.com/oasis-tcs/sarif-spec/issues/242
                    // Convert exception.message to message object: https://github.com/oasis-tcs/sarif-spec/issues/240
                    modifiedLog |= UpdateRunInvocations(run);

                    // run.originalUriBaseIds values now file locations: https://github.com/oasis-tcs/sarif-spec/issues/234
                    modifiedLog |= UpdateRunOriginalUriBaseIds(run);

                    // Convert file.hashes to dictionary: https://github.com/oasis-tcs/sarif-spec/issues/240
                    // Update name of file.lastModifiedTimeUtc: https://github.com/oasis-tcs/sarif-spec/issues/242
                    modifiedLog |= UpdateRunFiles(run);

                    // Update names of notification.startTimeUtc and endTimeUtc: https://github.com/oasis-tcs/sarif-spec/issues/242
                    modifiedLog |= UpdateRunNotifications(run);

                    // Update name to versionControlDetails.repositoryUri: https://github.com/oasis-tcs/sarif-spec/issues/244
                    modifiedLog |= UpdateRunVersionControlProvenance(run);

                    modifiedLog |= RefactorRunAutomationDetails(run);
                }
            }

            return modifiedLog;
        }

        private static bool UpdateSarifLogVersion(JObject sarifLog)
        {
            bool modifiedLog = false;

            string version = (string)sarifLog["version"];
            if (version != SarifUtilities.SemanticVersion)
            {
                sarifLog["version"] = SarifUtilities.SemanticVersion;
                modifiedLog = true;
            }

            string schema = (string)sarifLog["$schema"];
            if (schema != SarifUtilities.SarifSchemaUri)
            {
                sarifLog["$schema"] = SarifUtilities.SarifSchemaUri;
                modifiedLog = true;
            }

            return modifiedLog;
        }

        private static bool RefactorRunAutomationDetails(JObject run)
        {
            bool modifiedRun = false;

            // The properties comprise the run-level runAutomationId in previous versions
            JToken logicalId = run["logicalId"];
            JToken description = run["description"]; // 'message' object type
            JToken instanceGuid = run["instanceGuid"];
            JToken correlationGuid = run["correlationGuid"];

            if (logicalId != null || description != null ||
                instanceGuid != null || correlationGuid != null)
            {
                run.Remove("logicalId");
                run.Remove("description");
                run.Remove("instanceGuid");
                run.Remove("correlationGuid");

                var runId = new JObject();

                if (instanceGuid != null && logicalId != null)
                {
                    // We can only effectively populate the new instanceId in a case where
                    // the log is previously uniquely identified a run by a guid.
                    runId["instanceId"] = logicalId + "/" + instanceGuid;
                }

                if (description != null) { runId["description"] = description; }
                if (instanceGuid != null) { runId["instanceGuid"] = instanceGuid; }
                if (correlationGuid != null) { runId["correlationGuid"] = correlationGuid; }

                run["id"] = runId;
                modifiedRun = true;
            }

            // This property is an element of what v2 now refers to as aggregateIds
            JToken automationLogicalId = run["automationLogicalId"];

            if (automationLogicalId != null)
            {
                run.Remove("automationLogicalId");

                var aggregateId = new JObject
                {
                    // For the aggregating automation id, we can only provide the logical component
                    ["instanceId"] = automationLogicalId + "/"
                };

                run["aggregateIds"] = new JArray(aggregateId);
                modifiedRun = true;
            }

            return modifiedRun;
        }

        private static bool UpdateRunVersionControlProvenance(JObject run)
        {
            bool modifiedRun = false;

            JArray versionControlDetailsArray = (JArray)run["versionControlProvenance"];
            if (versionControlDetailsArray != null)
            {
                foreach (JObject versionControlDetails in versionControlDetailsArray)
                {
                    modifiedRun |= UpdateVersionControlDetails(versionControlDetails);
                }
            }

            return modifiedRun;
        }

        private static bool UpdateVersionControlDetails(JObject versionControlDetails)
        {
            bool modifiedVersionControlDetails = false;

            // https://github.com/oasis-tcs/sarif-spec/issues/242
            modifiedVersionControlDetails |= RenameProperty(versionControlDetails, previousName: "timestamp", newName: "asOfTimeUtc");

            // https://github.com/oasis-tcs/sarif-spec/issues/244
            modifiedVersionControlDetails |= RenameProperty(versionControlDetails, previousName: "uri", newName: "repositoryUri");

            // https://github.com/oasis-tcs/sarif-spec/issues/249
            modifiedVersionControlDetails |= RenameProperty(versionControlDetails, previousName: "tag", newName: "revisionTag");

            return modifiedVersionControlDetails;
        }

        internal static bool UpdateRunResults(JObject run)
        {
            bool modifiedRun = false;

            JArray results = (JArray)run["results"];
            if (results == null) { return modifiedRun; }

            foreach (JObject result in results)
            {
                // https://github.com/oasis-tcs/sarif-spec/issues/216
                //
                // result.ruleMessageId is removed. This property value
                // should be expressed as result.message.messageId instead.
                // e.g.:
                // "message": { "messageId" : "default"}

                string ruleMessageId = (string)result["ruleMessageId"];

                if (ruleMessageId != null)
                {
                    result.Property("ruleMessageId").Remove();
                    result["message"]["messageId"] = ruleMessageId;
                    modifiedRun = true;
                }

                var codeFlows = (JArray)result["codeFlows"];
                if (codeFlows != null)
                {
                    modifiedRun |= UpdateCodeFlows(codeFlows);
                }
            }
            return modifiedRun;
        }

        private static bool UpdateCodeFlows(JArray codeFlows)
        {
            bool modifiedThreadFlowLocation = false;

            foreach (JObject codeFlow in codeFlows)
            {
                JArray threadFlows = (JArray)codeFlow["threadFlows"];
                if (threadFlows == null) { continue; }

                foreach (JObject threadFlow in threadFlows)
                {
                    JArray threadFlowLocations = (JArray)threadFlow["locations"];
                    if (threadFlowLocations == null) { continue; }

                    foreach (JObject threadFlowLocation in threadFlowLocations)
                    {
                        // Update name of threadFlowLocation.executionTimeUtc: https://github.com/oasis-tcs/sarif-spec/issues/242
                        modifiedThreadFlowLocation |= RenameProperty(threadFlowLocation, previousName: "timestamp", newName: "executionTimeUtc");

                        // Delete threadFlowLocation.step property: https://github.com/oasis-tcs/sarif-spec/issues/203
                        JToken step = threadFlowLocation["step"];
                        if (step != null)
                        {
                            threadFlowLocation.Remove("step");
                            modifiedThreadFlowLocation = true;
                        }
                    }
                }
            }
            return modifiedThreadFlowLocation;
        }

        private static bool UpdateRunInvocations(JObject run)
        {
            bool modifiedRun = false;

            JArray invocations = (JArray)run["invocations"];

            if (invocations != null)
            {
                foreach (JObject invocation in invocations)
                {
                    modifiedRun |= UpdateInvocation(invocation);
                }
            }

            return modifiedRun;
        }

        internal static bool UpdateInvocation(JObject invocation)
        {
            bool modifiedInvocation = false;

            // https://github.com/oasis-tcs/sarif-spec/issues/222
            //
            // Previously:
            //     "workingDirectory": "/home/buildAgent/src",
            // Now:
            //     "workingDirectory": { "uri" : "/home/buildAgent/src" },

            modifiedInvocation |= ReplaceUriStringWithFileLocation(invocation, "workingDirectory");

            // https://github.com/oasis-tcs/sarif-spec/issues/242

            modifiedInvocation |= RenameProperty(invocation, previousName: "startTime", newName: "startTimeUtc");
            modifiedInvocation |= RenameProperty(invocation, previousName: "endTime", newName: "endTimeUtc");

            return modifiedInvocation;
        }

        private static bool ReplaceUriStringWithFileLocation(JObject jObject, string propertyName)
        {
            bool modifiedObject = false;

            if (jObject[propertyName]?.Type == JTokenType.String)
            {
                string uriValue = (string)jObject[propertyName];

                jObject.Property(propertyName).Remove();

                var fileLocation = new JProperty("uri", uriValue);
                var fileLocationObject = new JObject(fileLocation);
                jObject[propertyName] = fileLocationObject;

                modifiedObject = true;
            }

            return modifiedObject;
        }

        private static bool UpdateRunOriginalUriBaseIds(JObject run)
        {
            bool modifiedRun = false;

            // https://github.com/oasis-tcs/sarif-spec/issues/234
            //
            // originalUriBaseId values are now file locations, not 
            // a string value that points to a root URI
            //
            // Previously:
            // originalUriBaseIds : { "$(SrcRoot)" : "file://c:/src/myenlistment." }
            //
            // Now:
            // originalUriBaseIds : { "$(SrcRoot)" : { "uri" : "file://c:/src/myenlistment." } }

            var originalUriBaseIds = (JObject)run["originalUriBaseIds"];

            if (originalUriBaseIds == null) { return modifiedRun; }

            List<JProperty> rewrittenValues = null;

            foreach (JProperty originalUriBaseId in originalUriBaseIds.Properties())
            {
                string key = originalUriBaseId.Name;
                JToken value = originalUriBaseId.Value;

                if (value.Type != JTokenType.String) { continue; }

                rewrittenValues = rewrittenValues ?? new List<JProperty>();

                var fileLocation = new JProperty("uri", value);
                var fileLocationObject = new JObject(fileLocation);
                var newValue = new JProperty(key, fileLocationObject);

                rewrittenValues.Add(newValue);
            }

            if (rewrittenValues != null)
            {
                run.Remove("originalUriBaseIds");

                var rewrittenOriginalUriBaseIds = new JObject(rewrittenValues.ToArray());
                run["originalUriBaseIds"] = rewrittenOriginalUriBaseIds;

                modifiedRun = true;
            }

            return modifiedRun;
        }

        internal static bool UpdateRunFiles(JObject run)
        {
            bool modifiedRun = false;

            if (!(run["files"] is JObject files)) { return modifiedRun; }

            foreach (JProperty file in files.Properties())
            {
                var fileObject = (JObject)file.Value;
                modifiedRun |= UpdateFileHashesProperty(fileObject);

                // https://github.com/oasis-tcs/sarif-spec/issues/242
                modifiedRun |= RenameProperty(fileObject, "lastModifiedTime", "lastModifiedTimeUtc"); ;
            }

            return modifiedRun;
        }

        private static bool RenameProperty(JObject jObject, string previousName, string newName)
        {
            bool renamedProperty = false;

            if (jObject == null) { return renamedProperty; }

            JToken propertyValue = jObject[previousName];
            
            if (propertyValue != null)
            {
                jObject.Remove(previousName);
                jObject[newName] = propertyValue;
                renamedProperty = true;
            }

            return renamedProperty;
        }

        private static bool UpdateFileHashesProperty(JObject file)
        {
            bool modifiedRun = false;

            // https://github.com/oasis-tcs/sarif-spec/issues/243
            //
            // file.hashes were previously an array of hash objects.
            // Now file.hashes is a dictionary where each key is the 
            // hash algorithm and the value is the hash of the file contents.
            //
            // Previously:
            //     "hashes": [ { "algorithm": "sha-256", "value": "b13ce2678a8807ba0765ab94a0ecd394f869bc81" } ]
            //
            // Now:
            // "hashes": { "sha-256": "b13ce2678a8807ba0765ab94a0ecd394f869bc81" }

            JToken hashes = file["hashes"];
            if (hashes == null || hashes.Type != JTokenType.Array) { return modifiedRun; }

            JObject rewrittenHashes = new JObject();

            foreach (JObject hash in hashes)
            {
                string algorithm = (string)hash["algorithm"];
                string value = (string)hash["value"];

                rewrittenHashes[algorithm] = value;
            }
            file.Remove("hashes");
            file["hashes"] = rewrittenHashes;
            modifiedRun = true;

            return modifiedRun;
        }

        internal static bool UpdateRunNotifications(JObject run)
        {
            bool modifiedRun = false;

            var invocations = (JArray)run["invocations"];
            if (invocations == null) { return modifiedRun; }

            foreach (JObject invocation in invocations)
            {
                var notifications = (JArray)invocation["configurationNotifications"];
                if (notifications != null) { modifiedRun |= UpdateNotifications(notifications); }

                notifications = (JArray)invocation["toolNotifications"];
                if (notifications != null) { modifiedRun |= UpdateNotifications(notifications); }
            }

            return modifiedRun;
        }


        internal static bool UpdateNotifications(JArray notifications)
        {
            bool modifiedNotification = false;

            foreach (JObject notification in notifications)
            {
                modifiedNotification |= UpdateNotification(notification);
            }

            return modifiedNotification;
        }

        private static bool UpdateNotification(JObject notification)
        {
            bool modifiedNotification = false;

            // https://github.com/oasis-tcs/sarif-spec/issues/242
            modifiedNotification |= RenameProperty(notification, previousName: "time", newName: "timeUtc");

            var exception = (JObject)notification["exception"];

            if (exception != null)
            {
                modifiedNotification |= ConvertExceptionMessageFromStringToMessageObject(exception);

                var innerExceptions = (JArray)exception["innerExceptions"];

                if (innerExceptions != null)
                {
                    foreach (JObject innerException in innerExceptions)
                    {
                        modifiedNotification |= ConvertExceptionMessageFromStringToMessageObject(innerException);
                    }
                }
            }

            return modifiedNotification;
        }

        private static bool ConvertExceptionMessageFromStringToMessageObject(JObject exception)
        {
            bool modifiedNotification = false;

            // https://github.com/oasis-tcs/sarif-spec/issues/240
            //
            // exception.message is converted from a string primitive to a message
            // object instance. This property was previously the final remaining string
            // literal used for user-facing text. We converted it to a message object
            // strictly for consistency, as multiple parties observed the inconsistency
            // and perceived it as a possible bug.
            //
            // Previously:
            //      "exception" : { "message": "Unhandled exception during rule evaluation." }
            //
            // Now:
            //      "exception" : { "message": { "text" : "Unhandled exception during rule evaluation." } }

            JToken message = exception["message"];

            if (message?.Type == JTokenType.String)
            {
                exception.Remove("message");
                var messageProperty = new JProperty("text", message);
                exception["message"] = new JObject(messageProperty);
                modifiedNotification = true;
            }

            return modifiedNotification;
        }
    }
}<|MERGE_RESOLUTION|>--- conflicted
+++ resolved
@@ -68,11 +68,8 @@
                         out fileLocationKeyToIndexMap,
                         out ruleKeyToIndexMap);
                     modifiedLog |= ApplyChangesFromTC31(sarifLog);
-<<<<<<< HEAD
                     break;
-=======
-                        break;
->>>>>>> 3dba83e7
+
                 }
 
                 default:
@@ -84,11 +81,7 @@
                         out fileLocationKeyToIndexMap,
                         out ruleKeyToIndexMap);
                     modifiedLog |= ApplyChangesFromTC31(sarifLog);
-<<<<<<< HEAD
                     break;
-=======
-                        break;
->>>>>>> 3dba83e7
                 }
             }
 
