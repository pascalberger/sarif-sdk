--- conflicted
+++ resolved
@@ -122,10 +122,6 @@
         {
           ""message"": {
             ""text"": ""Some testing occurred.""
-<<<<<<< HEAD
-          },
-          ""baselineState"": ""existing""
-=======
          },
           ""baselineState"": ""unchanged""
         },
@@ -134,7 +130,6 @@
             ""text"": ""Some testing occurred.""
          },
           ""baselineState"": ""updated""
->>>>>>> 9c18164a
         }
       ]
     }
@@ -149,15 +144,11 @@
                     new Result
                     {
                         Message = new Message { Text = "Some testing occurred."},
-<<<<<<< HEAD
-                        BaselineState = BaselineState.Existing
-=======
                         BaselineState = BaselineState.Unchanged
                     },
                     new Result {
                         Message = new Message { Text = "Some testing occurred."},
                         BaselineState = BaselineState.Updated
->>>>>>> 9c18164a
                     }
                 });
             });
