--- conflicted
+++ resolved
@@ -137,46 +137,6 @@
             return VisitNullChecked<T>(node, ref emptyKey);
         }
 
-<<<<<<< HEAD
-
-        private T VisitNullChecked<T>(T node, ref string key) where T : class, ISarifNode
-        {
-            if (node == null)
-            {
-                return null;
-            }
-
-            if (key == null)
-            {
-                return (T)Visit(node);
-            }
-
-            return (T)VisitDictionaryEntry(node, ref key);
-        }
-
-        private ISarifNode VisitDictionaryEntry(ISarifNode node, ref string key)
-        {
-            if (node == null)
-            {
-                throw new ArgumentNullException(nameof(key));
-            }
-
-            if (key == null)
-            {
-                throw new ArgumentNullException(nameof(key));
-            }
-
-            switch (node.SarifNodeKind)
-            {
-                // Add other dictionary things. 
-
-                default:
-                    throw new InvalidOperationException(); // whoops! unknown type
-            }
-        }
-
-=======
->>>>>>> 9210681f
         public virtual Attachment VisitAttachment(Attachment node)
         {
             if (node != null)
@@ -756,11 +716,9 @@
 
                 if (node.Files != null)
                 {
-                    for (int index_0 = 0; index_0 < node.Files.Count; ++index_0)
-                    {
-<<<<<<< HEAD
-                        node.Files[index_0] = VisitNullChecked(node.Files[index_0]);
-=======
+                    var keys = node.Files.Keys.ToArray();
+                    foreach (var key in keys)
+                    {
                         var value = node.Files[key];
                         if (value != null)
                         {
@@ -773,7 +731,6 @@
                                     node.Files[newKey] = value;
                                 }
                         }
->>>>>>> 9210681f
                     }
                 }
 
