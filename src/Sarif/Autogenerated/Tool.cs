// Copyright (c) Microsoft.  All Rights Reserved.
// Licensed under the MIT license. See LICENSE file in the project root for full license information.

using System;
using System.CodeDom.Compiler;
using System.Collections.Generic;
using System.ComponentModel;
using System.Runtime.Serialization;
using Microsoft.CodeAnalysis.Sarif.Readers;
using Newtonsoft.Json;

namespace Microsoft.CodeAnalysis.Sarif
{
    /// <summary>
    /// The analysis tool that was run.
    /// </summary>
    [DataContract]
    [GeneratedCode("Microsoft.Json.Schema.ToDotNet", "0.61.0.0")]
    public partial class Tool : PropertyBagHolder, ISarifNode
    {
        public static IEqualityComparer<Tool> ValueComparer => ToolEqualityComparer.Instance;

        public bool ValueEquals(Tool other) => ValueComparer.Equals(this, other);
        public int ValueGetHashCode() => ValueComparer.GetHashCode(this);

        /// <summary>
        /// Gets a value indicating the type of object implementing <see cref="ISarifNode" />.
        /// </summary>
        public SarifNodeKind SarifNodeKind
        {
            get
            {
                return SarifNodeKind.Tool;
            }
        }

        /// <summary>
        /// The name of the tool.
        /// </summary>
        [DataMember(Name = "name", IsRequired = true)]
        public string Name { get; set; }

        /// <summary>
        /// The name of the tool along with its version and any other useful identifying information, such as its locale.
        /// </summary>
        [DataMember(Name = "fullName", IsRequired = false, EmitDefaultValue = false)]
        public string FullName { get; set; }

        /// <summary>
        /// The tool version, in whatever format the tool natively provides.
        /// </summary>
        [DataMember(Name = "version", IsRequired = false, EmitDefaultValue = false)]
        public string Version { get; set; }

        /// <summary>
        /// The tool version in the format specified by Semantic Versioning 2.0.
        /// </summary>
        [DataMember(Name = "semanticVersion", IsRequired = false, EmitDefaultValue = false)]
        public string SemanticVersion { get; set; }

        /// <summary>
        /// The binary version of the tool's primary executable file expressed as four non-negative integers separated by a period (for operating systems that express file versions in this way).
        /// </summary>
        [DataMember(Name = "dottedQuadFileVersion", IsRequired = false, EmitDefaultValue = false)]
        public string DottedQuadFileVersion { get; set; }

        /// <summary>
        /// The absolute URI from which the tool can be downloaded.
        /// </summary>
        [DataMember(Name = "downloadUri", IsRequired = false, EmitDefaultValue = false)]
        [JsonConverter(typeof(UriConverter))]
        public Uri DownloadUri { get; set; }

        /// <summary>
        /// A version that uniquely identifies the SARIF logging component that generated this file, if it is versioned separately from the tool.
        /// </summary>
        [DataMember(Name = "sarifLoggerVersion", IsRequired = false, EmitDefaultValue = false)]
        public string SarifLoggerVersion { get; set; }

        /// <summary>
        /// The tool language (expressed as an ISO 649 two-letter lowercase culture code) and region (expressed as an ISO 3166 two-letter uppercase subculture code associated with a country or region).
        /// </summary>
        [DataMember(Name = "language", IsRequired = false, EmitDefaultValue = false)]
        [DefaultValue("en-US")]
        [JsonProperty(DefaultValueHandling = DefaultValueHandling.IgnoreAndPopulate)]
        public string Language { get; set; }

        /// <summary>
        /// A dictionary, each of whose keys is a resource identifier and each of whose values is a localized string.
        /// </summary>
        [DataMember(Name = "globalMessageStrings", IsRequired = false, EmitDefaultValue = false)]
        public IDictionary<string, string> GlobalMessageStrings { get; set; }

        /// <summary>
        /// An array of message descriptor objects relevant to the notifications related to the configuration and runtime execution of the tool.
        /// </summary>
        [DataMember(Name = "notificationsMetadata", IsRequired = false, EmitDefaultValue = false)]
        [JsonProperty(DefaultValueHandling = DefaultValueHandling.IgnoreAndPopulate)]
        public IList<MessageDescriptor> NotificationsMetadata { get; set; }

        /// <summary>
        /// An array of message descriptor objects relevant to the analysis performed by the tool.
        /// </summary>
        [DataMember(Name = "rulesMetadata", IsRequired = false, EmitDefaultValue = false)]
        [JsonProperty(DefaultValueHandling = DefaultValueHandling.IgnoreAndPopulate)]
        public IList<MessageDescriptor> RulesMetadata { get; set; }

        /// <summary>
        /// Key/value pairs that provide additional information about the tool.
        /// </summary>
        [DataMember(Name = "properties", IsRequired = false, EmitDefaultValue = false)]
        internal override IDictionary<string, SerializedPropertyInfo> Properties { get; set; }

        /// <summary>
        /// Initializes a new instance of the <see cref="Tool" /> class.
        /// </summary>
        public Tool()
        {
            Language = "en-US";
        }

        /// <summary>
        /// Initializes a new instance of the <see cref="Tool" /> class from the supplied values.
        /// </summary>
        /// <param name="name">
        /// An initialization value for the <see cref="P:Name" /> property.
        /// </param>
        /// <param name="fullName">
        /// An initialization value for the <see cref="P:FullName" /> property.
        /// </param>
        /// <param name="version">
        /// An initialization value for the <see cref="P:Version" /> property.
        /// </param>
        /// <param name="semanticVersion">
        /// An initialization value for the <see cref="P:SemanticVersion" /> property.
        /// </param>
        /// <param name="dottedQuadFileVersion">
        /// An initialization value for the <see cref="P:DottedQuadFileVersion" /> property.
        /// </param>
        /// <param name="downloadUri">
        /// An initialization value for the <see cref="P:DownloadUri" /> property.
        /// </param>
        /// <param name="sarifLoggerVersion">
        /// An initialization value for the <see cref="P:SarifLoggerVersion" /> property.
        /// </param>
        /// <param name="language">
        /// An initialization value for the <see cref="P:Language" /> property.
<<<<<<< HEAD
=======
        /// </param>
        /// <param name="globalMessageStrings">
        /// An initialization value for the <see cref="P:GlobalMessageStrings" /> property.
        /// </param>
        /// <param name="notificationsMetadata">
        /// An initialization value for the <see cref="P:NotificationsMetadata" /> property.
        /// </param>
        /// <param name="rulesMetadata">
        /// An initialization value for the <see cref="P:RulesMetadata" /> property.
>>>>>>> 9c18164a
        /// </param>
        /// <param name="properties">
        /// An initialization value for the <see cref="P:Properties" /> property.
        /// </param>
<<<<<<< HEAD
        public Tool(string name, string fullName, string version, string semanticVersion, string dottedQuadFileVersion, Uri downloadUri, string sarifLoggerVersion, string language, IDictionary<string, SerializedPropertyInfo> properties)
        {
            Init(name, fullName, version, semanticVersion, dottedQuadFileVersion, downloadUri, sarifLoggerVersion, language, properties);
=======
        public Tool(string name, string fullName, string version, string semanticVersion, string dottedQuadFileVersion, Uri downloadUri, string sarifLoggerVersion, string language, IDictionary<string, string> globalMessageStrings, IEnumerable<MessageDescriptor> notificationsMetadata, IEnumerable<MessageDescriptor> rulesMetadata, IDictionary<string, SerializedPropertyInfo> properties)
        {
            Init(name, fullName, version, semanticVersion, dottedQuadFileVersion, downloadUri, sarifLoggerVersion, language, globalMessageStrings, notificationsMetadata, rulesMetadata, properties);
>>>>>>> 9c18164a
        }

        /// <summary>
        /// Initializes a new instance of the <see cref="Tool" /> class from the specified instance.
        /// </summary>
        /// <param name="other">
        /// The instance from which the new instance is to be initialized.
        /// </param>
        /// <exception cref="ArgumentNullException">
        /// Thrown if <paramref name="other" /> is null.
        /// </exception>
        public Tool(Tool other)
        {
            if (other == null)
            {
                throw new ArgumentNullException(nameof(other));
            }

<<<<<<< HEAD
            Init(other.Name, other.FullName, other.Version, other.SemanticVersion, other.DottedQuadFileVersion, other.DownloadUri, other.SarifLoggerVersion, other.Language, other.Properties);
=======
            Init(other.Name, other.FullName, other.Version, other.SemanticVersion, other.DottedQuadFileVersion, other.DownloadUri, other.SarifLoggerVersion, other.Language, other.GlobalMessageStrings, other.NotificationsMetadata, other.RulesMetadata, other.Properties);
>>>>>>> 9c18164a
        }

        ISarifNode ISarifNode.DeepClone()
        {
            return DeepCloneCore();
        }

        /// <summary>
        /// Creates a deep copy of this instance.
        /// </summary>
        public Tool DeepClone()
        {
            return (Tool)DeepCloneCore();
        }

        private ISarifNode DeepCloneCore()
        {
            return new Tool(this);
        }

<<<<<<< HEAD
        private void Init(string name, string fullName, string version, string semanticVersion, string dottedQuadFileVersion, Uri downloadUri, string sarifLoggerVersion, string language, IDictionary<string, SerializedPropertyInfo> properties)
=======
        private void Init(string name, string fullName, string version, string semanticVersion, string dottedQuadFileVersion, Uri downloadUri, string sarifLoggerVersion, string language, IDictionary<string, string> globalMessageStrings, IEnumerable<MessageDescriptor> notificationsMetadata, IEnumerable<MessageDescriptor> rulesMetadata, IDictionary<string, SerializedPropertyInfo> properties)
>>>>>>> 9c18164a
        {
            Name = name;
            FullName = fullName;
            Version = version;
            SemanticVersion = semanticVersion;
            DottedQuadFileVersion = dottedQuadFileVersion;
            if (downloadUri != null)
            {
                DownloadUri = new Uri(downloadUri.OriginalString, downloadUri.IsAbsoluteUri ? UriKind.Absolute : UriKind.Relative);
            }

            SarifLoggerVersion = sarifLoggerVersion;
            Language = language;
            if (globalMessageStrings != null)
            {
                GlobalMessageStrings = new Dictionary<string, string>(globalMessageStrings);
            }

            if (notificationsMetadata != null)
            {
                var destination_0 = new List<MessageDescriptor>();
                foreach (var value_0 in notificationsMetadata)
                {
                    if (value_0 == null)
                    {
                        destination_0.Add(null);
                    }
                    else
                    {
                        destination_0.Add(new MessageDescriptor(value_0));
                    }
                }

                NotificationsMetadata = destination_0;
            }

            if (rulesMetadata != null)
            {
                var destination_1 = new List<MessageDescriptor>();
                foreach (var value_1 in rulesMetadata)
                {
                    if (value_1 == null)
                    {
                        destination_1.Add(null);
                    }
                    else
                    {
                        destination_1.Add(new MessageDescriptor(value_1));
                    }
                }

                RulesMetadata = destination_1;
            }

            if (properties != null)
            {
                Properties = new Dictionary<string, SerializedPropertyInfo>(properties);
            }
        }
    }
}<|MERGE_RESOLUTION|>--- conflicted
+++ resolved
@@ -145,8 +145,6 @@
         /// </param>
         /// <param name="language">
         /// An initialization value for the <see cref="P:Language" /> property.
-<<<<<<< HEAD
-=======
         /// </param>
         /// <param name="globalMessageStrings">
         /// An initialization value for the <see cref="P:GlobalMessageStrings" /> property.
@@ -156,20 +154,13 @@
         /// </param>
         /// <param name="rulesMetadata">
         /// An initialization value for the <see cref="P:RulesMetadata" /> property.
->>>>>>> 9c18164a
         /// </param>
         /// <param name="properties">
         /// An initialization value for the <see cref="P:Properties" /> property.
         /// </param>
-<<<<<<< HEAD
-        public Tool(string name, string fullName, string version, string semanticVersion, string dottedQuadFileVersion, Uri downloadUri, string sarifLoggerVersion, string language, IDictionary<string, SerializedPropertyInfo> properties)
-        {
-            Init(name, fullName, version, semanticVersion, dottedQuadFileVersion, downloadUri, sarifLoggerVersion, language, properties);
-=======
         public Tool(string name, string fullName, string version, string semanticVersion, string dottedQuadFileVersion, Uri downloadUri, string sarifLoggerVersion, string language, IDictionary<string, string> globalMessageStrings, IEnumerable<MessageDescriptor> notificationsMetadata, IEnumerable<MessageDescriptor> rulesMetadata, IDictionary<string, SerializedPropertyInfo> properties)
         {
             Init(name, fullName, version, semanticVersion, dottedQuadFileVersion, downloadUri, sarifLoggerVersion, language, globalMessageStrings, notificationsMetadata, rulesMetadata, properties);
->>>>>>> 9c18164a
         }
 
         /// <summary>
@@ -188,11 +179,7 @@
                 throw new ArgumentNullException(nameof(other));
             }
 
-<<<<<<< HEAD
-            Init(other.Name, other.FullName, other.Version, other.SemanticVersion, other.DottedQuadFileVersion, other.DownloadUri, other.SarifLoggerVersion, other.Language, other.Properties);
-=======
             Init(other.Name, other.FullName, other.Version, other.SemanticVersion, other.DottedQuadFileVersion, other.DownloadUri, other.SarifLoggerVersion, other.Language, other.GlobalMessageStrings, other.NotificationsMetadata, other.RulesMetadata, other.Properties);
->>>>>>> 9c18164a
         }
 
         ISarifNode ISarifNode.DeepClone()
@@ -213,11 +200,7 @@
             return new Tool(this);
         }
 
-<<<<<<< HEAD
-        private void Init(string name, string fullName, string version, string semanticVersion, string dottedQuadFileVersion, Uri downloadUri, string sarifLoggerVersion, string language, IDictionary<string, SerializedPropertyInfo> properties)
-=======
         private void Init(string name, string fullName, string version, string semanticVersion, string dottedQuadFileVersion, Uri downloadUri, string sarifLoggerVersion, string language, IDictionary<string, string> globalMessageStrings, IEnumerable<MessageDescriptor> notificationsMetadata, IEnumerable<MessageDescriptor> rulesMetadata, IDictionary<string, SerializedPropertyInfo> properties)
->>>>>>> 9c18164a
         {
             Name = name;
             FullName = fullName;
