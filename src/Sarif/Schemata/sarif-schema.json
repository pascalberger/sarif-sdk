--- conflicted
+++ resolved
@@ -518,19 +518,10 @@
                 },
 
                 "graphs": {
-<<<<<<< HEAD
-                    "description": "An array of external property files containing a run.graphs object to be merged with the root log file.",
-                    "type": "array",
-                    "minItems": 1,
-                    "uniqueItems": true,
-                    "items": {
-                        "$ref": "#/definitions/externalPropertyFile"
-=======
                     "description": "An array of graph objects that will merged with a separate run.",
                     "type": "object",
                     "additionalProperties": {
                         "$ref": "#/definitions/graph"
->>>>>>> c5edcb0d
                     }
                 },
 
@@ -666,27 +657,20 @@
             "$ref": "#/definitions/externalPropertyFileReference"
         },
 
-        "graphs": {
-            "description": "An external property file containing a run.graphs object to be merged with the root log file.",
-            "$ref": "#/definitions/externalPropertyFileReference"
-        },
-
-<<<<<<< HEAD
-                "graphIndex": {
-                    "description": "The index within the run.graphs to be associated with the result.",
-                    "type": "integer"
+                "graphs": {
+                    "description": "An array of external property files containing a run.graphs object to be merged with the root log file.",
+                    "type": "array",
+                    "minItems": 1,
+                    "uniqueItems": true,
+                    "items": {
+                        "$ref": "#/definitions/externalPropertyFile"
+                    }
                 },
 
-                "graphId": {
-                    "description": "A string that uniquely identifies that graph being traversed.",
-                    "type": "string"
-                },
-=======
         "externalizedProperties": {
             "description": "An external property file containing a run.properties object to be merged with the root log file.",
             "$ref": "#/definitions/externalPropertyFileReference"
         },
->>>>>>> c5edcb0d
 
         "artifacts": {
           "description": "An array of external property files containing run.artifacts arrays to be merged with the root log file.",
@@ -865,10 +849,15 @@
       "additionalProperties": false,
       "properties": {
 
-        "graphId": {
-          "description": "A string that uniquely identifies that graph being traversed.",
-          "type": "string"
-        },
+                "graphIndex": {
+                    "description": "The index within the run.graphs to be associated with the result.",
+                    "type": "integer"
+                },
+
+                "graphId": {
+                    "description": "A string that uniquely identifies that graph being traversed.",
+                    "type": "string"
+                },
 
         "description": {
           "description": "A description of this graph traversal.",
@@ -1767,7 +1756,107 @@
           "type": "string"
         },
 
-<<<<<<< HEAD
+        "ruleIndex": {
+          "description": "The index within the run resources array of the rule object associated with this result.",
+          "type": "integer",
+          "default": -1,
+          "minimum": -1
+        },
+
+        "ruleExtensionIndex": {
+          "description": "The index within the run.tool.extensions array of the tool component object which describes the plug-in or tool extension that produced the result.",
+          "type": "integer",
+          "default": -1,
+          "minimum": -1
+        },
+
+        "kind": {
+          "description": "A value that categorizes results by evaluation state.",
+          "default": "fail",
+          "enum": [ "notApplicable", "pass", "fail", "review", "open" ]
+        },
+
+        "level": {
+          "description": "A value specifying the severity level of the result.",
+          "default": "warning",
+          "enum": [ "none", "note", "warning", "error" ]
+        },
+
+        "message": {
+          "description": "A message that describes the result. The first sentence of the message only will be displayed when visible space is limited.",
+          "$ref": "#/definitions/message"
+        },
+
+        "analysisTarget": {
+          "description": "Identifies the artifact that the analysis tool was instructed to scan. This need not be the same as the artifact where the result actually occurred.",
+          "$ref": "#/definitions/artifactLocation"
+        },
+
+        "locations": {
+          "description": "The set of locations where the result was detected. Specify only one location unless the problem indicated by the result can only be corrected by making a change at every specified location.",
+          "type": "array",
+          "minItems": 0,
+          "uniqueItems": false,
+          "default": [],
+          "items": {
+            "$ref": "#/definitions/location"
+          }
+        },
+
+        "instanceGuid": {
+          "description": "A stable, unique identifer for the result in the form of a GUID.",
+          "type": "string"
+        },
+
+        "correlationGuid": {
+          "description": "A stable, unique identifier for the equivalence class of logically identical results to which this result belongs, in the form of a GUID.",
+          "type": "string"
+        },
+
+        "occurrenceCount": {
+          "description": "A positive integer specifying the number of times this logically unique result was observed in this run.",
+          "type": "integer",
+          "minimum": 1
+        },
+
+        "partialFingerprints": {
+          "description": "A set of strings that contribute to the stable, unique identity of the result.",
+          "type": "object",
+          "additionalProperties": {
+            "type": "string"
+          }
+        },
+
+        "fingerprints": {
+          "description": "A set of strings each of which individually defines a stable, unique identity for the result.",
+          "type": "object",
+          "additionalProperties": {
+            "type": "string"
+          }
+        },
+
+        "stacks": {
+          "description": "An array of 'stack' objects relevant to the result.",
+          "type": "array",
+          "minItems": 0,
+          "uniqueItems": false,
+          "default": [],
+          "items": {
+            "$ref": "#/definitions/stack"
+          }
+        },
+
+        "codeFlows": {
+          "description": "An array of 'codeFlow' objects relevant to the result.",
+          "type": "array",
+          "minItems": 0,
+          "uniqueItems": false,
+          "default": [],
+          "items": {
+            "$ref": "#/definitions/codeFlow"
+          }
+        },
+
                 "graphs": {
                     "description": "An array of zero or more unique graph objects associated with the result.",
                     "type": "array",
@@ -1778,116 +1867,6 @@
                         "$ref": "#/definitions/graph"
                     }
                 },
-=======
-        "ruleIndex": {
-          "description": "The index within the run resources array of the rule object associated with this result.",
-          "type": "integer",
-          "default": -1,
-          "minimum": -1
-        },
->>>>>>> c5edcb0d
-
-        "ruleExtensionIndex": {
-          "description": "The index within the run.tool.extensions array of the tool component object which describes the plug-in or tool extension that produced the result.",
-          "type": "integer",
-          "default": -1,
-          "minimum": -1
-        },
-
-        "kind": {
-          "description": "A value that categorizes results by evaluation state.",
-          "default": "fail",
-          "enum": [ "notApplicable", "pass", "fail", "review", "open" ]
-        },
-
-        "level": {
-          "description": "A value specifying the severity level of the result.",
-          "default": "warning",
-          "enum": [ "none", "note", "warning", "error" ]
-        },
-
-        "message": {
-          "description": "A message that describes the result. The first sentence of the message only will be displayed when visible space is limited.",
-          "$ref": "#/definitions/message"
-        },
-
-        "analysisTarget": {
-          "description": "Identifies the artifact that the analysis tool was instructed to scan. This need not be the same as the artifact where the result actually occurred.",
-          "$ref": "#/definitions/artifactLocation"
-        },
-
-        "locations": {
-          "description": "The set of locations where the result was detected. Specify only one location unless the problem indicated by the result can only be corrected by making a change at every specified location.",
-          "type": "array",
-          "minItems": 0,
-          "uniqueItems": false,
-          "default": [],
-          "items": {
-            "$ref": "#/definitions/location"
-          }
-        },
-
-        "instanceGuid": {
-          "description": "A stable, unique identifer for the result in the form of a GUID.",
-          "type": "string"
-        },
-
-        "correlationGuid": {
-          "description": "A stable, unique identifier for the equivalence class of logically identical results to which this result belongs, in the form of a GUID.",
-          "type": "string"
-        },
-
-        "occurrenceCount": {
-          "description": "A positive integer specifying the number of times this logically unique result was observed in this run.",
-          "type": "integer",
-          "minimum": 1
-        },
-
-        "partialFingerprints": {
-          "description": "A set of strings that contribute to the stable, unique identity of the result.",
-          "type": "object",
-          "additionalProperties": {
-            "type": "string"
-          }
-        },
-
-        "fingerprints": {
-          "description": "A set of strings each of which individually defines a stable, unique identity for the result.",
-          "type": "object",
-          "additionalProperties": {
-            "type": "string"
-          }
-        },
-
-        "stacks": {
-          "description": "An array of 'stack' objects relevant to the result.",
-          "type": "array",
-          "minItems": 0,
-          "uniqueItems": false,
-          "default": [],
-          "items": {
-            "$ref": "#/definitions/stack"
-          }
-        },
-
-        "codeFlows": {
-          "description": "An array of 'codeFlow' objects relevant to the result.",
-          "type": "array",
-          "minItems": 0,
-          "uniqueItems": false,
-          "default": [],
-          "items": {
-            "$ref": "#/definitions/codeFlow"
-          }
-        },
-
-        "graphs": {
-          "description": "A dictionary, each of whose keys is the id of a graph and each of whose values is a 'graph' object with that id.",
-          "type": "object",
-          "additionalProperties": {
-            "$ref": "#/definitions/graph"
-          }
-        },
 
         "graphTraversals": {
           "description": "An array of one or more unique 'graphTraversal' objects.",
@@ -2108,7 +2087,27 @@
           }
         },
 
-<<<<<<< HEAD
+        "artifacts": {
+          "description": "An array of artifact objects relevant to the run.",
+          "type": "array",
+          "minItems": 0,
+          "uniqueItems": true,
+          "items": {
+            "$ref": "#/definitions/artifact"
+          }
+        },
+
+        "logicalLocations": {
+          "description": "An array of logical locations such as namespaces, types or functions.",
+          "type": "array",
+          "minItems": 0,
+          "uniqueItems": true,
+          "default": [],
+          "items": {
+            "$ref": "#/definitions/logicalLocation"
+          }
+        },
+
                 "graphs": {
                     "description": "An array of zero or more unique graph objects associated with the run.",
                     "type": "array",
@@ -2119,36 +2118,6 @@
                         "$ref": "#/definitions/graph"
                     }
                 },
-=======
-        "artifacts": {
-          "description": "An array of artifact objects relevant to the run.",
-          "type": "array",
-          "minItems": 0,
-          "uniqueItems": true,
-          "items": {
-            "$ref": "#/definitions/artifact"
-          }
-        },
->>>>>>> c5edcb0d
-
-        "logicalLocations": {
-          "description": "An array of logical locations such as namespaces, types or functions.",
-          "type": "array",
-          "minItems": 0,
-          "uniqueItems": true,
-          "default": [],
-          "items": {
-            "$ref": "#/definitions/logicalLocation"
-          }
-        },
-
-        "graphs": {
-          "description": "A dictionary, each of whose keys is the id of a graph and each of whose values is a 'graph' object with that id.",
-          "type": "object",
-          "additionalProperties": {
-            "$ref": "#/definitions/graph"
-          }
-        },
 
         "results": {
           "description": "The set of results contained in an SARIF log. The results array can be omitted when a run is solely exporting rules metadata. It must be present (but may be empty) if a log file represents an actual scan.",
