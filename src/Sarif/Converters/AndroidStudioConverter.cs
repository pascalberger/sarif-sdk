--- conflicted
+++ resolved
@@ -48,17 +48,9 @@
                 throw new ArgumentNullException("output");
             }
 
-<<<<<<< HEAD
-            output.WriteToolInfo(new ToolInfo
-            {
-                Name = "AndroidStudio"
-            });
 
             // We can't infer/produce a runInfo object
 
-
-=======
->>>>>>> 3be19b99
             XmlReaderSettings settings = new XmlReaderSettings
             {
                 IgnoreWhitespace = true,
