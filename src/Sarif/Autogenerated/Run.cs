--- conflicted
+++ resolved
@@ -88,11 +88,10 @@
         public IList<LogicalLocation> LogicalLocations { get; set; }
 
         /// <summary>
-        /// An array of zero or more unique graph objects associated with the run.
+        /// A dictionary, each of whose keys is the id of a graph and each of whose values is a 'graph' object with that id.
         /// </summary>
         [DataMember(Name = "graphs", IsRequired = false, EmitDefaultValue = false)]
-        [JsonProperty(DefaultValueHandling = DefaultValueHandling.IgnoreAndPopulate)]
-        public IList<Graph> Graphs { get; set; }
+        public IDictionary<string, Graph> Graphs { get; set; }
 
         /// <summary>
         /// The set of results contained in an SARIF log. The results array can be omitted when a run is solely exporting rules metadata. It must be present (but may be empty) if a log file represents an actual scan.
@@ -293,11 +292,7 @@
         /// <param name="properties">
         /// An initialization value for the <see cref="P:Properties" /> property.
         /// </param>
-<<<<<<< HEAD
-        public Run(Tool tool, IEnumerable<Invocation> invocations, Conversion conversion, IEnumerable<VersionControlDetails> versionControlProvenance, IDictionary<string, ArtifactLocation> originalUriBaseIds, IEnumerable<Artifact> artifacts, IEnumerable<LogicalLocation> logicalLocations, IEnumerable<Graph> graphs, IEnumerable<Result> results, RunAutomationDetails id, IEnumerable<RunAutomationDetails> aggregateIds, string baselineInstanceGuid, string markdownMessageMimeType, string redactionToken, string defaultFileEncoding, string defaultSourceLanguage, IEnumerable<string> newlineSequences, ColumnKind columnKind, ExternalPropertyFiles externalPropertyFiles, IEnumerable<ThreadFlowLocation> threadFlowLocations, IEnumerable<ReportingDescriptor> taxonomies, IEnumerable<Address> addresses, IEnumerable<Translation> translations, IDictionary<string, SerializedPropertyInfo> properties)
-=======
         public Run(Tool tool, IEnumerable<Invocation> invocations, Conversion conversion, string language, IEnumerable<VersionControlDetails> versionControlProvenance, IDictionary<string, ArtifactLocation> originalUriBaseIds, IEnumerable<Artifact> artifacts, IEnumerable<LogicalLocation> logicalLocations, IDictionary<string, Graph> graphs, IEnumerable<Result> results, RunAutomationDetails id, IEnumerable<RunAutomationDetails> aggregateIds, string baselineInstanceGuid, string markdownMessageMimeType, string redactionToken, string defaultFileEncoding, string defaultSourceLanguage, IEnumerable<string> newlineSequences, ColumnKind columnKind, ExternalPropertyFileReferences externalPropertyFileReferences, IEnumerable<ThreadFlowLocation> threadFlowLocations, IEnumerable<ReportingDescriptor> taxonomies, IEnumerable<Address> addresses, IEnumerable<Translation> translations, IDictionary<string, SerializedPropertyInfo> properties)
->>>>>>> c5edcb0d
         {
             Init(tool, invocations, conversion, language, versionControlProvenance, originalUriBaseIds, artifacts, logicalLocations, graphs, results, id, aggregateIds, baselineInstanceGuid, markdownMessageMimeType, redactionToken, defaultFileEncoding, defaultSourceLanguage, newlineSequences, columnKind, externalPropertyFileReferences, threadFlowLocations, taxonomies, addresses, translations, properties);
         }
@@ -339,11 +334,7 @@
             return new Run(this);
         }
 
-<<<<<<< HEAD
-        private void Init(Tool tool, IEnumerable<Invocation> invocations, Conversion conversion, IEnumerable<VersionControlDetails> versionControlProvenance, IDictionary<string, ArtifactLocation> originalUriBaseIds, IEnumerable<Artifact> artifacts, IEnumerable<LogicalLocation> logicalLocations, IEnumerable<Graph> graphs, IEnumerable<Result> results, RunAutomationDetails id, IEnumerable<RunAutomationDetails> aggregateIds, string baselineInstanceGuid, string markdownMessageMimeType, string redactionToken, string defaultFileEncoding, string defaultSourceLanguage, IEnumerable<string> newlineSequences, ColumnKind columnKind, ExternalPropertyFiles externalPropertyFiles, IEnumerable<ThreadFlowLocation> threadFlowLocations, IEnumerable<ReportingDescriptor> taxonomies, IEnumerable<Address> addresses, IEnumerable<Translation> translations, IDictionary<string, SerializedPropertyInfo> properties)
-=======
         private void Init(Tool tool, IEnumerable<Invocation> invocations, Conversion conversion, string language, IEnumerable<VersionControlDetails> versionControlProvenance, IDictionary<string, ArtifactLocation> originalUriBaseIds, IEnumerable<Artifact> artifacts, IEnumerable<LogicalLocation> logicalLocations, IDictionary<string, Graph> graphs, IEnumerable<Result> results, RunAutomationDetails id, IEnumerable<RunAutomationDetails> aggregateIds, string baselineInstanceGuid, string markdownMessageMimeType, string redactionToken, string defaultFileEncoding, string defaultSourceLanguage, IEnumerable<string> newlineSequences, ColumnKind columnKind, ExternalPropertyFileReferences externalPropertyFileReferences, IEnumerable<ThreadFlowLocation> threadFlowLocations, IEnumerable<ReportingDescriptor> taxonomies, IEnumerable<Address> addresses, IEnumerable<Translation> translations, IDictionary<string, SerializedPropertyInfo> properties)
->>>>>>> c5edcb0d
         {
             if (tool != null)
             {
@@ -439,61 +430,52 @@
 
             if (graphs != null)
             {
-                var destination_4 = new List<Graph>();
+                Graphs = new Dictionary<string, Graph>();
                 foreach (var value_5 in graphs)
                 {
-                    if (value_5 == null)
+                    Graphs.Add(value_5.Key, new Graph(value_5.Value));
+                }
+            }
+
+            if (results != null)
+            {
+                var destination_4 = new List<Result>();
+                foreach (var value_6 in results)
+                {
+                    if (value_6 == null)
                     {
                         destination_4.Add(null);
                     }
                     else
                     {
-                        destination_4.Add(new Graph(value_5));
-                    }
-                }
-
-                Graphs = destination_4;
-            }
-
-            if (results != null)
-            {
-                var destination_5 = new List<Result>();
-                foreach (var value_6 in results)
-                {
-                    if (value_6 == null)
+                        destination_4.Add(new Result(value_6));
+                    }
+                }
+
+                Results = destination_4;
+            }
+
+            if (id != null)
+            {
+                Id = new RunAutomationDetails(id);
+            }
+
+            if (aggregateIds != null)
+            {
+                var destination_5 = new List<RunAutomationDetails>();
+                foreach (var value_7 in aggregateIds)
+                {
+                    if (value_7 == null)
                     {
                         destination_5.Add(null);
                     }
                     else
                     {
-                        destination_5.Add(new Result(value_6));
-                    }
-                }
-
-                Results = destination_5;
-            }
-
-            if (id != null)
-            {
-                Id = new RunAutomationDetails(id);
-            }
-
-            if (aggregateIds != null)
-            {
-                var destination_6 = new List<RunAutomationDetails>();
-                foreach (var value_7 in aggregateIds)
-                {
-                    if (value_7 == null)
-                    {
-                        destination_6.Add(null);
-                    }
-                    else
-                    {
-                        destination_6.Add(new RunAutomationDetails(value_7));
-                    }
-                }
-
-                AggregateIds = destination_6;
+                        destination_5.Add(new RunAutomationDetails(value_7));
+                    }
+                }
+
+                AggregateIds = destination_5;
             }
 
             BaselineInstanceGuid = baselineInstanceGuid;
@@ -503,13 +485,13 @@
             DefaultSourceLanguage = defaultSourceLanguage;
             if (newlineSequences != null)
             {
-                var destination_7 = new List<string>();
+                var destination_6 = new List<string>();
                 foreach (var value_8 in newlineSequences)
                 {
-                    destination_7.Add(value_8);
-                }
-
-                NewlineSequences = destination_7;
+                    destination_6.Add(value_8);
+                }
+
+                NewlineSequences = destination_6;
             }
 
             ColumnKind = columnKind;
@@ -520,74 +502,74 @@
 
             if (threadFlowLocations != null)
             {
-                var destination_8 = new List<ThreadFlowLocation>();
+                var destination_7 = new List<ThreadFlowLocation>();
                 foreach (var value_9 in threadFlowLocations)
                 {
                     if (value_9 == null)
                     {
+                        destination_7.Add(null);
+                    }
+                    else
+                    {
+                        destination_7.Add(new ThreadFlowLocation(value_9));
+                    }
+                }
+
+                ThreadFlowLocations = destination_7;
+            }
+
+            if (taxonomies != null)
+            {
+                var destination_8 = new List<ReportingDescriptor>();
+                foreach (var value_10 in taxonomies)
+                {
+                    if (value_10 == null)
+                    {
                         destination_8.Add(null);
                     }
                     else
                     {
-                        destination_8.Add(new ThreadFlowLocation(value_9));
-                    }
-                }
-
-                ThreadFlowLocations = destination_8;
-            }
-
-            if (taxonomies != null)
-            {
-                var destination_9 = new List<ReportingDescriptor>();
-                foreach (var value_10 in taxonomies)
-                {
-                    if (value_10 == null)
+                        destination_8.Add(new ReportingDescriptor(value_10));
+                    }
+                }
+
+                Taxonomies = destination_8;
+            }
+
+            if (addresses != null)
+            {
+                var destination_9 = new List<Address>();
+                foreach (var value_11 in addresses)
+                {
+                    if (value_11 == null)
                     {
                         destination_9.Add(null);
                     }
                     else
                     {
-                        destination_9.Add(new ReportingDescriptor(value_10));
-                    }
-                }
-
-                Taxonomies = destination_9;
-            }
-
-            if (addresses != null)
-            {
-                var destination_10 = new List<Address>();
-                foreach (var value_11 in addresses)
-                {
-                    if (value_11 == null)
+                        destination_9.Add(new Address(value_11));
+                    }
+                }
+
+                Addresses = destination_9;
+            }
+
+            if (translations != null)
+            {
+                var destination_10 = new List<Translation>();
+                foreach (var value_12 in translations)
+                {
+                    if (value_12 == null)
                     {
                         destination_10.Add(null);
                     }
                     else
                     {
-                        destination_10.Add(new Address(value_11));
-                    }
-                }
-
-                Addresses = destination_10;
-            }
-
-            if (translations != null)
-            {
-                var destination_11 = new List<Translation>();
-                foreach (var value_12 in translations)
-                {
-                    if (value_12 == null)
-                    {
-                        destination_11.Add(null);
-                    }
-                    else
-                    {
-                        destination_11.Add(new Translation(value_12));
-                    }
-                }
-
-                Translations = destination_11;
+                        destination_10.Add(new Translation(value_12));
+                    }
+                }
+
+                Translations = destination_10;
             }
 
             if (properties != null)
