--- conflicted
+++ resolved
@@ -16,6 +16,10 @@
     /// <summary>
     /// Converts FxCop report files to sarif format
     /// </summary>
+    ///<remarks>
+    /// FxCop project files are not supported due to 
+    /// loss of source location information
+    ///</remarks>
     internal sealed class FxCopConverter : ToolFileConverterBase
     {
         private const string ProjectDirectoryVariable = "$(ProjectDir)";
@@ -50,25 +54,12 @@
 
             var run = new Run()
             {
-<<<<<<< HEAD
-                Tool = new Tool {  Name = "FxCop"}
-            };
-
-            if (rules.Count > 0)
-            {
-                run.Resources = new Resources
-                {
-                    Rules = rules
-                };
-            }
-=======
                 Tool = new Tool
                 {
                     Name = "FxCop",
                     RulesMetadata = rules
                 },
             };
->>>>>>> 9c18164a
 
             PersistResults(output, results, run);
         }
