--- conflicted
+++ resolved
@@ -4,15 +4,9 @@
 {                                                                              
     public static class VersionConstants                                       
     {                                                                          
-<<<<<<< HEAD
-        public const string Prerelease = "-developer";                       
-        public const string AssemblyVersion = "1.5.33";       
-        public const string FileVersion = "1.5.33" + ".0";    
-=======
-        public const string Prerelease = "";                       
-        public const string AssemblyVersion = "1.5.36";       
-        public const string FileVersion = "1.5.36" + ".0";    
->>>>>>> e7f535a4
+        public const string Prerelease = "-developer";
+        public const string AssemblyVersion = "1.5.37";       
+        public const string FileVersion = AssemblyVersion + ".0";    
         public const string Version = AssemblyVersion + Prerelease;            
     }                                                                          
  }                                                                             