﻿// Copyright (c) Microsoft. All rights reserved.
// Licensed under the MIT license. See LICENSE file in the project root for full license information.

using System;
using System.Collections.Generic;
using System.Diagnostics.CodeAnalysis;
using System.IO;
using System.Net;
using System.Runtime.InteropServices;
using System.Windows;
using System.Windows.Input;
using Microsoft.CodeAnalysis.Sarif;
using Microsoft.Sarif.Viewer.Models;
<<<<<<< HEAD
using Microsoft.Sarif.Viewer.Sarif;
using Microsoft.Sarif.Viewer.ViewModels;
using Microsoft.VisualStudio.PlatformUI;
=======
>>>>>>> 3b59ba47
using Microsoft.VisualStudio.Shell;
using Microsoft.VisualStudio.Shell.Interop;
using Microsoft.Win32;

namespace Microsoft.Sarif.Viewer
{
    /// <summary>
    /// This class is responsible for coordinating Code Analysis results end-to-end from the underlying
    /// implementation to the user interface activities.
    /// </summary>
    [Guid("4494F79A-6E9F-45EA-895B-7AE959B94D6A")]
    public sealed class CodeAnalysisResultManager : IVsSolutionEvents, IVsUpdateSolutionEvents2, IVsRunningDocTableEvents
    {
        internal const int E_FAIL = unchecked((int)0x80004005);
        internal const uint VSCOOKIE_NIL = 0;
        internal const int S_OK = 0;
        internal const int IDCANCEL = 2;
        internal const int IDYES = 6;
        private const string AllowedDownloadHostsFileName = "AllowedDownloadHosts.json";
        private const string TemporaryFileDirectoryName = "SarifViewer";
        private readonly string TemporaryFilePath;

        // Cookies for registration and unregistration
        private uint m_updateSolutionEventsCookie;
        private uint m_solutionEventsCookie;
        private uint m_runningDocTableEventsCookie;
        private Dictionary<string, Uri> _remappedUriBasePaths;
        private List<Tuple<string, string>> _remappedPathPrefixes;
        private Dictionary<string, NewLineIndex> _fileToNewLineIndexMap;
        private List<string> _allowedDownloadHosts;
        private IList<SarifErrorListItem> _sarifErrors = new List<SarifErrorListItem>();
        private IVsRunningDocumentTable _runningDocTable;

        private readonly IFileSystem _fileSystem;

        internal delegate string PromptForResolvedPathDelegate(string fullPathFromLogFile);
        PromptForResolvedPathDelegate _promptForResolvedPathDelegate;

        // This ctor is internal rather than private for unit test purposes.
        internal CodeAnalysisResultManager(
            IFileSystem fileSystem,
            PromptForResolvedPathDelegate promptForResolvedPathDelegate = null)
        {
            _fileSystem = fileSystem;
            _promptForResolvedPathDelegate = promptForResolvedPathDelegate ?? PromptForResolvedPath;

            this.SarifErrors = new List<SarifErrorListItem>();
            _remappedUriBasePaths = new Dictionary<string, Uri>();
            _remappedPathPrefixes = new List<Tuple<string, string>>();
            _fileToNewLineIndexMap = new Dictionary<string, NewLineIndex>();
            _allowedDownloadHosts = SdkUiUtilities.GetStoredObject<List<string>>(AllowedDownloadHostsFileName) ?? new List<string>();

            // Get temporary path for embedded files.
            TemporaryFilePath = Path.GetTempPath();
            TemporaryFilePath = Path.Combine(TemporaryFilePath, TemporaryFileDirectoryName);
        }

        private System.IServiceProvider ServiceProvider
        {
            get
            {
                return SarifViewerPackage.ServiceProvider;
            }
        }

        private SarifViewerPackage Package
        {
            get
            {
                return (SarifViewerPackage)SarifViewerPackage.ServiceProvider;
            }
        }

        public static CodeAnalysisResultManager Instance = new CodeAnalysisResultManager(new FileSystem());

        public IList<SarifErrorListItem> SarifErrors
        {
            get
            {
                return _sarifErrors;
            }
            set
            {
                if (!SarifViewerPackage.IsUnitTesting)
                {
                    // Since we have a new set of Results in the Error List, clear all source code highlighting.
                    DetachFromAllDocuments();
                }

                _sarifErrors = value;
            }
        }

        public IDictionary<string, FileDetailsModel> FileDetails { get; } = new Dictionary<string, FileDetailsModel>();

        SarifErrorListItem m_currentSarifError;
        public SarifErrorListItem CurrentSarifError
        {
            get
            {
                return m_currentSarifError;
            }
            set
            {
                ClearCurrentMarkers();
                m_currentSarifError = value;
            }
        }

        private void ClearCurrentMarkers()
        {
            if (CurrentSarifError != null)
            {
                CurrentSarifError.RemoveMarkers();
            }
        }

        internal void Register()
        {
            ThreadHelper.ThrowIfNotOnUIThread();

            // Register this object to listen for IVsUpdateSolutionEvents
            IVsSolutionBuildManager2 buildManager = Package.GetService<SVsSolutionBuildManager, IVsSolutionBuildManager2>();
            if (buildManager == null)
            {
                throw Marshal.GetExceptionForHR(E_FAIL);
            }
            buildManager.AdviseUpdateSolutionEvents(this, out m_updateSolutionEventsCookie);

            // Register this object to listen for IVsSolutionEvents
            IVsSolution solution = Package.GetService<SVsSolution, IVsSolution>();
            if (solution == null)
            {
                throw Marshal.GetExceptionForHR(E_FAIL);
            }
            solution.AdviseSolutionEvents(this, out m_solutionEventsCookie);

            // Register this object to listen for IVsRunningDocTableEvents
            _runningDocTable = Package.GetService<SVsRunningDocumentTable, IVsRunningDocumentTable>();
            if (_runningDocTable == null)
            {
                throw Marshal.GetExceptionForHR(E_FAIL);
            }
            _runningDocTable.AdviseRunningDocTableEvents(this, out m_runningDocTableEventsCookie);
        }

        /// <summary>
        /// Unregister this provider from VS
        /// </summary>
        [SuppressMessage("Microsoft.Usage", "CA1806:DoNotIgnoreMethodResults")]
        internal void Unregister()
        {
            ThreadHelper.ThrowIfNotOnUIThread();

            // Unregister this object from IVsUpdateSolutionEvents events
            if (m_updateSolutionEventsCookie != VSCOOKIE_NIL)
            {

                IVsSolutionBuildManager2 buildManager = Package.GetService<SVsSolutionBuildManager, IVsSolutionBuildManager2>();
                if (buildManager != null)
                {
                    buildManager.UnadviseUpdateSolutionEvents(m_updateSolutionEventsCookie);
                    m_updateSolutionEventsCookie = VSCOOKIE_NIL;
                }
            }

            // Unregister this object from IVsSolutionEvents events
            if (m_solutionEventsCookie != VSCOOKIE_NIL)
            {
                IVsSolution solution = Package.GetService<SVsSolution, IVsSolution>();
                if (solution != null)
                {
                    solution.UnadviseSolutionEvents(m_solutionEventsCookie);
                    m_solutionEventsCookie = VSCOOKIE_NIL;
                }
            }

            // Unregister this object from IVsRunningDocTableEvents events
            if (m_runningDocTableEventsCookie != VSCOOKIE_NIL)
            {
                IVsRunningDocumentTable runningDocTable = Package.GetService<SVsRunningDocumentTable, IVsRunningDocumentTable>();
                if (runningDocTable != null)
                {
                    runningDocTable.UnadviseRunningDocTableEvents(m_runningDocTableEventsCookie);
                    m_runningDocTableEventsCookie = VSCOOKIE_NIL;
                }
            }
        }

        public int OnAfterOpenProject(IVsHierarchy pHierarchy, int fAdded)
        {
            return S_OK;
        }

        public int OnQueryCloseProject(IVsHierarchy pHierarchy, int fRemoving, ref int pfCancel)
        {
            return S_OK;
        }

        public int OnBeforeCloseProject(IVsHierarchy pHierarchy, int fRemoved)
        {
            return S_OK;
        }

        public int OnAfterLoadProject(IVsHierarchy pStubHierarchy, IVsHierarchy pRealHierarchy)
        {
            return S_OK;
        }

        public int OnQueryUnloadProject(IVsHierarchy pRealHierarchy, ref int pfCancel)
        {
            return S_OK;
        }

        public int OnBeforeUnloadProject(IVsHierarchy pRealHierarchy, IVsHierarchy pStubHierarchy)
        {
            return S_OK;
        }

        public int OnAfterOpenSolution(object pUnkReserved, int fNewSolution)
        {
            return S_OK;
        }

        public int OnQueryCloseSolution(object pUnkReserved, ref int pfCancel)
        {
            return S_OK;
        }

        public int OnBeforeCloseSolution(object pUnkReserved)
        {
            return S_OK;
        }

        public int OnAfterCloseSolution(object pUnkReserved)
        {
            // When closing solution (or closing VS), remove the temporary folder.
            RemoveTemporaryFiles();

            return S_OK;
        }

        public int UpdateSolution_Begin(ref int pfCancelUpdate)
        {
            return S_OK;
        }

        public int UpdateSolution_Done(int fSucceeded, int fModified, int fCancelCommand)
        {
            return S_OK;
        }

        public bool TryRebaselineAllSarifErrors(string uriBaseId, string originalFilename)
        {
            if (CurrentSarifError == null)
            {
                return false;
            }

            string rebaselinedFile = null;

            if (FileDetails.ContainsKey(originalFilename))
            {
                // File contents embedded in SARIF.
                rebaselinedFile = CreateFileFromContents(originalFilename);
            }
            else
            {
                Uri uri = null;

<<<<<<< HEAD
                if (Uri.TryCreate(originalFilename, UriKind.Absolute, out uri) && uri.IsHttpScheme())
=======
                if (Uri.TryCreate(originalFilename, UriKind.Absolute, out uri))
>>>>>>> 3b59ba47
                {
                    bool allow = _allowedDownloadHosts.Contains(uri.Host);

                    // File needs to be downloaded, prompt for confirmation if host is not already allowed
                    if (!allow)
                    {
<<<<<<< HEAD
                        bool alwaysAllow;
                        MessageDialogCommand result = MessageDialog.Show(Resources.ConfirmDownloadDialog_Title,
                                                                         string.Format(Resources.ConfirmDownloadDialog_Message, uri),
                                                                         MessageDialogCommandSet.YesNo,
                                                                         string.Format(Resources.ConfirmDownloadDialog_CheckboxLabel, uri.Host),
                                                                         out alwaysAllow);

                        if (result != MessageDialogCommand.No)
                        {
                            allow = true;

                            if (alwaysAllow)
=======
                        int result = VsShellUtilities.ShowMessageBox(SarifViewerPackage.ServiceProvider,
                                                                    string.Format(Resources.ConfirmDownload_DialogMessage, uri, uri.Host),
                                                                    null, // title
                                                                    OLEMSGICON.OLEMSGICON_QUERY,
                                                                    OLEMSGBUTTON.OLEMSGBUTTON_YESNOCANCEL,
                                                                    OLEMSGDEFBUTTON.OLEMSGDEFBUTTON_FIRST);

                        if (result != IDCANCEL)
                        {
                            allow = true;

                            if (result == IDYES)
>>>>>>> 3b59ba47
                            {
                                AddAllowedDownloadHost(uri.Host);
                            }
                        }
                    }

                    if (allow)
                    {
                        rebaselinedFile = DownloadFile(originalFilename);
                    }
                }
                else
                {
                    // User needs to locate file.
                    rebaselinedFile = GetRebaselinedFileName(uriBaseId, originalFilename);
                }

                if (String.IsNullOrEmpty(rebaselinedFile) || originalFilename.Equals(rebaselinedFile, StringComparison.OrdinalIgnoreCase))
                {
                    return false;
                }
            }

            // Update all the paths in this result set
            RemapFileNames(originalFilename, rebaselinedFile);
            return true;
        }

        // Contents are embedded in SARIF. Create a file from these contents.
        internal string CreateFileFromContents(string fileName)
        {
            var fileData = FileDetails[fileName];

            string finalPath = TemporaryFilePath;

            // If the file path already starts with the temporary location,
            // that means we've already built the temporary file, so we can
            // just open it.
            if (fileName.StartsWith(finalPath))
            {
                finalPath = fileName;
            }
            // Else we have to create a location under the temp path.
            else
            {
                // Strip off the leading drive letter and backslash (e.g., "C:\"), if present.
                if (Path.IsPathRooted(fileName))
                {
                    string pathRoot = Path.GetPathRoot(fileName);
                    fileName = fileName.Substring(pathRoot.Length);
                }

                if (fileName.StartsWith("/") || fileName.StartsWith("\\"))
                {
                    fileName = fileName.Substring(1);
                }

                // Combine all paths into the final.
                // Sha256Hash is guaranteed to exist. When SARIF file is read, only files
                // with Sha256 hashes are added to the FileDetails dictionary.
                finalPath = Path.Combine(finalPath, fileData.Sha256Hash, fileName);
            }

            string directory = Path.GetDirectoryName(finalPath);
            Directory.CreateDirectory(directory);
            
            if (!_fileSystem.FileExists(finalPath))
            {
                string contents = fileData.GetContents();
                _fileSystem.WriteAllText(finalPath, contents);
                // File should be readonly, because it is embedded.
                _fileSystem.SetAttributes(finalPath, FileAttributes.ReadOnly);
            }

            if (!FileDetails.ContainsKey(finalPath))
            {
                // Add another key to our file data object, so that we can
                // find it if the user closes the window and reopens it.
                FileDetails.Add(finalPath, fileData);
            }

            return finalPath;
        }

        internal void AddAllowedDownloadHost(string host)
        {
            _allowedDownloadHosts.Add(host);
            SdkUiUtilities.StoreObject<List<string>>(_allowedDownloadHosts, AllowedDownloadHostsFileName);
        }

        internal string DownloadFile(string fileUrl)
        {
            if (String.IsNullOrEmpty(fileUrl))
            {
                return fileUrl;
            }

            Uri sourceUri = new Uri(fileUrl);

            string destinationFile = Path.Combine(CurrentSarifError.WorkingDirectory, sourceUri.LocalPath.Replace('/', '\\').TrimStart('\\'));
            string destinationDirectory = Path.GetDirectoryName(destinationFile);
            Directory.CreateDirectory(destinationDirectory);

            if (!_fileSystem.FileExists(destinationFile))
            {
                using (WebClient client = new WebClient())
                {
                    client.DownloadFile(sourceUri, destinationFile);
                }
            }

            return destinationFile;
        }

        // Internal rather than private for unit testability.
        internal string GetRebaselinedFileName(string uriBaseId, string pathFromLogFile)
        {
            Uri relativeUri = null;

            if (!String.IsNullOrEmpty(uriBaseId) && Uri.TryCreate(pathFromLogFile, UriKind.Relative, out relativeUri))
            {
                // If the relative file path is relative to an unknown root,
                // we need to strip the leading slash, so that we can relate
                // the file path to an arbitrary remapped disk location.
                if (pathFromLogFile.StartsWith("/"))
                {
                    pathFromLogFile = pathFromLogFile.Substring(1);
                }

                if (_remappedUriBasePaths.ContainsKey(uriBaseId))
                {
                    return new Uri(_remappedUriBasePaths[uriBaseId], pathFromLogFile).LocalPath;
                }
            }

            // Traverse our remappings and see if we can
            // make rebaseline from existing data
            foreach (Tuple<string, string> remapping in _remappedPathPrefixes)
            {
                string remapped = pathFromLogFile.Replace(remapping.Item1, remapping.Item2);
                if (_fileSystem.FileExists(remapped))
                {
                    return remapped;
                }
            }

            string fullPathFromLogFile = Path.GetFullPath(pathFromLogFile);
            string resolvedPath = _promptForResolvedPathDelegate(fullPathFromLogFile);
            if (resolvedPath == null)
            {
                return pathFromLogFile;
            }

            string commonSuffix = GetCommonSuffix(fullPathFromLogFile, resolvedPath);
            if (commonSuffix == null)
            {
                return pathFromLogFile;
            }

            // Trim the common suffix from both paths, and add a remapping that converts
            // one prefix to the other.
            string originalPrefix = fullPathFromLogFile.Substring(0, fullPathFromLogFile.Length - commonSuffix.Length);
            string resolvedPrefix = resolvedPath.Substring(0, resolvedPath.Length - commonSuffix.Length);

            int uriBaseIdEndIndex = resolvedPath.IndexOf(pathFromLogFile.Replace("/", @"\"));

            if (relativeUri != null && uriBaseIdEndIndex >= 0)
            {
                // If we could determine the uriBaseId substitution value, then add it to the map.
                _remappedUriBasePaths[uriBaseId] = new Uri(resolvedPath.Substring(0, uriBaseIdEndIndex), UriKind.Absolute);
            }
            else
            {
                // If there's no relativeUri/uriBaseId pair or we couldn't determine the uriBaseId value,
                // map the original prefix to the new prefix.
                _remappedPathPrefixes.Add(new Tuple<string, string>(originalPrefix, resolvedPrefix));
            }

            return resolvedPath;
        }

        public int UpdateSolution_StartUpdate(ref int pfCancelUpdate)
        {
            return S_OK;
        }

        public int UpdateSolution_Cancel()
        {
            return S_OK;
        }

        public int OnActiveProjectCfgChange(IVsHierarchy pIVsHierarchy)
        {
            return S_OK;
        }

        public int UpdateProjectCfg_Begin(IVsHierarchy pHierProj, IVsCfg pCfgProj, IVsCfg pCfgSln, uint dwAction, ref int pfCancel)
        {
            return S_OK;
        }

        internal static bool CanNavigateTo(SarifErrorListItem sarifError)
        {
            throw new NotImplementedException();
        }

        internal void RemapFileNames(string originalPath, string remappedPath)
        {
            foreach (SarifErrorListItem sarifError in SarifErrors)
            {
                sarifError.RemapFilePath(originalPath, remappedPath);
            }
        }

        public int UpdateProjectCfg_Done(IVsHierarchy pHierProj, IVsCfg pCfgProj, IVsCfg pCfgSln, uint dwAction, int fSuccess, int fCancel)
        {
            return S_OK;
        }

        public int OnAfterFirstDocumentLock(uint docCookie, uint dwRDTLockType, uint dwReadLocksRemaining, uint dwEditLocksRemaining)
        {
            return S_OK;
        }

        public int OnBeforeLastDocumentUnlock(uint docCookie, uint dwRDTLockType, uint dwReadLocksRemaining, uint dwEditLocksRemaining)
        {
            return S_OK;
        }

        public int OnAfterSave(uint docCookie)
        {
            return S_OK;
        }

        public int OnAfterAttributeChange(uint docCookie, uint grfAttribs)
        {
            return S_OK;
        }

        public int OnBeforeDocumentWindowShow(uint docCookie, int fFirstShow, IVsWindowFrame pFrame)
        {
            AttachToDocumentChanges(docCookie, pFrame);
            return S_OK;
        }

        public int OnAfterDocumentWindowHide(uint docCookie, IVsWindowFrame pFrame)
        {
            DetachFromDocumentChanges(docCookie);
            return S_OK;
        }

        private string PromptForResolvedPath(string fullPathFromLogFile)
        {
            // Opening the OpenFileDialog causes the TreeView to lose focus,
            // which in turn causes the TreeViewItem selection to be unpredictable
            // (because the selection event relies on the TreeViewItem focus.)
            // We'll save the element which currently has focus and then restore
            // focus after the OpenFileDialog is closed.
            var elementWithFocus = Keyboard.FocusedElement as UIElement;

            string fileName = Path.GetFileName(fullPathFromLogFile);
            var openFileDialog = new OpenFileDialog
            {
                Title = "Locate missing file: " + fullPathFromLogFile,
                Filter = fileName + "|" + fileName,
                RestoreDirectory = true
            };

            try
            {
                bool? dialogResult = openFileDialog.ShowDialog();

                return dialogResult == true ? openFileDialog.FileName : null;
            }
            finally
            {
                if (elementWithFocus != null)
                {
                    elementWithFocus.Focus();
                }
            }
        }

        // Find the common suffix between two paths by walking both paths backwards
        // until they differ or until we reach the beginning.
        private static string GetCommonSuffix(string firstPath, string secondPath)
        {
            string commonSuffix = null;

            int firstSuffixOffset = firstPath.Length;
            int secondSuffixOffset = secondPath.Length;

            while (firstSuffixOffset >= 0 && secondSuffixOffset >= 0)
            {
                firstSuffixOffset = firstPath.LastIndexOf('\\', firstSuffixOffset - 1);
                secondSuffixOffset = secondPath.LastIndexOf('\\', secondSuffixOffset - 1);

                if (firstSuffixOffset == -1 || secondSuffixOffset == -1)
                {
                    break;
                }

                string firstSuffix = firstPath.Substring(firstSuffixOffset);
                string secondSuffix = secondPath.Substring(secondSuffixOffset);

                if (!secondSuffix.Equals(firstSuffix, StringComparison.OrdinalIgnoreCase))
                {
                    break;
                }

                commonSuffix = firstSuffix;
            }

            return commonSuffix;
        }

        /// <summary>
        /// Try to get documentname for current document with <param name="docCookie" />
        /// and invoke attach for each item in analysis results collection. 
        /// </summary>
        private void AttachToDocumentChanges(uint docCookie, IVsWindowFrame pFrame)
        {
            string documentName = GetDocumentName(docCookie, pFrame);

            if (!string.IsNullOrEmpty(documentName))
            {
                if (SarifErrors != null)
                {
                    foreach (SarifErrorListItem sarifError in SarifErrors)
                    {
                        sarifError.AttachToDocument(documentName, (long)docCookie, pFrame);
                    }
                }
            }
        }

        /// <summary>
        /// Invoke detach for each item in analysis results collection
        /// </summary>
        private void DetachFromDocumentChanges(uint docCookie)
        {
            if (SarifErrors != null)
            {
                foreach (SarifErrorListItem sarifError in SarifErrors)
                {
                    sarifError.DetachFromDocument((long)docCookie);
                }
            }
        }

        // Detaches the SARIF results from all documents.
        public void DetachFromAllDocuments()
        {
            ThreadHelper.ThrowIfNotOnUIThread();

            IEnumRunningDocuments documentsEnumerator;

            if (_runningDocTable != null)
            {
                _runningDocTable.GetRunningDocumentsEnum(out documentsEnumerator);

                if (documentsEnumerator != null)
                {
                    uint requestedCount = 1;
                    uint actualCount;
                    uint[] cookies = new uint[requestedCount];

                    while (true)
                    {
                        documentsEnumerator.Next(requestedCount, cookies, out actualCount);
                        if (actualCount == 0)
                        {
                            // There are no more documents to process.
                            break;
                        }

                        // Detach from document.
                        DetachFromDocumentChanges(cookies[0]);
                    }
                }
            }
        }

        /// <summary>
        /// 
        private string GetDocumentName(uint docCookie, IVsWindowFrame pFrame)
        {
            ThreadHelper.ThrowIfNotOnUIThread();

            string documentName = null;
            IVsRunningDocumentTable runningDocTable = SdkUiUtilities.GetService<SVsRunningDocumentTable, IVsRunningDocumentTable>(ServiceProvider);
            if (runningDocTable != null)
            {
                uint grfRDTFlags;
                uint dwReadLocks;
                uint dwEditLocks;
                IVsHierarchy pHier;
                uint itemId;
                IntPtr docData = IntPtr.Zero;
                try
                {
                    int hr = runningDocTable.GetDocumentInfo(docCookie,
                                            out grfRDTFlags,
                                            out dwReadLocks,
                                            out dwEditLocks,
                                            out documentName,
                                            out pHier,
                                            out itemId,
                                            out docData);

                }
                finally
                {
                    if (docData != IntPtr.Zero)
                    {
                        Marshal.Release(docData);
                    }
                }
            }
            return documentName;
        }

        private void RemoveTemporaryFiles()
        {
            // User is closing the solution (or VS), so remove temporary directory.
            try
            {
                if (Directory.Exists(TemporaryFilePath))
                {
                    var dir = new DirectoryInfo(TemporaryFilePath) { Attributes = FileAttributes.Normal };

                    foreach (var info in dir.GetFileSystemInfos("*", SearchOption.AllDirectories))
                    {
                        // Clear any read-only attributes
                        info.Attributes = FileAttributes.Normal;
                    }

                    dir.Refresh();
                    dir.Delete(true);
                }
            }
            // Delete failed, no harm in leaving it this way and continuing
            catch (UnauthorizedAccessException) { }
            catch (IOException) { }
        }

        // Expose the path prefix remappings to unit tests.
        internal Tuple<string, string>[] GetRemappedPathPrefixes()
        {
            return _remappedPathPrefixes.ToArray();
        }

        public override string ToString()
        {
            return base.ToString();
        }
    }
}<|MERGE_RESOLUTION|>--- conflicted
+++ resolved
@@ -11,12 +11,8 @@
 using System.Windows.Input;
 using Microsoft.CodeAnalysis.Sarif;
 using Microsoft.Sarif.Viewer.Models;
-<<<<<<< HEAD
 using Microsoft.Sarif.Viewer.Sarif;
-using Microsoft.Sarif.Viewer.ViewModels;
 using Microsoft.VisualStudio.PlatformUI;
-=======
->>>>>>> 3b59ba47
 using Microsoft.VisualStudio.Shell;
 using Microsoft.VisualStudio.Shell.Interop;
 using Microsoft.Win32;
@@ -287,18 +283,13 @@
             {
                 Uri uri = null;
 
-<<<<<<< HEAD
                 if (Uri.TryCreate(originalFilename, UriKind.Absolute, out uri) && uri.IsHttpScheme())
-=======
-                if (Uri.TryCreate(originalFilename, UriKind.Absolute, out uri))
->>>>>>> 3b59ba47
                 {
                     bool allow = _allowedDownloadHosts.Contains(uri.Host);
 
                     // File needs to be downloaded, prompt for confirmation if host is not already allowed
                     if (!allow)
                     {
-<<<<<<< HEAD
                         bool alwaysAllow;
                         MessageDialogCommand result = MessageDialog.Show(Resources.ConfirmDownloadDialog_Title,
                                                                          string.Format(Resources.ConfirmDownloadDialog_Message, uri),
@@ -311,20 +302,6 @@
                             allow = true;
 
                             if (alwaysAllow)
-=======
-                        int result = VsShellUtilities.ShowMessageBox(SarifViewerPackage.ServiceProvider,
-                                                                    string.Format(Resources.ConfirmDownload_DialogMessage, uri, uri.Host),
-                                                                    null, // title
-                                                                    OLEMSGICON.OLEMSGICON_QUERY,
-                                                                    OLEMSGBUTTON.OLEMSGBUTTON_YESNOCANCEL,
-                                                                    OLEMSGDEFBUTTON.OLEMSGDEFBUTTON_FIRST);
-
-                        if (result != IDCANCEL)
-                        {
-                            allow = true;
-
-                            if (result == IDYES)
->>>>>>> 3b59ba47
                             {
                                 AddAllowedDownloadHost(uri.Host);
                             }
