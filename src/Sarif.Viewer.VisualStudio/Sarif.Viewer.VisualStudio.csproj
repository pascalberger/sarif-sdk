﻿<?xml version="1.0" encoding="utf-8"?>
<Project ToolsVersion="14.0" DefaultTargets="Build" xmlns="http://schemas.microsoft.com/developer/msbuild/2003">
  <Import Project="..\packages\Microsoft.VSSDK.BuildTools.14.1.24720\build\Microsoft.VSSDK.BuildTools.props" Condition="Exists('..\packages\Microsoft.VSSDK.BuildTools.14.1.24720\build\Microsoft.VSSDK.BuildTools.props')" />
  <PropertyGroup>
    <MinimumVisualStudioVersion>14.0</MinimumVisualStudioVersion>
    <VSToolsPath Condition="'$(VSToolsPath)' == ''">$(MSBuildExtensionsPath32)\Microsoft\VisualStudio\v$(VisualStudioVersion)</VSToolsPath>
    <NuGetPackageImportStamp>
    </NuGetPackageImportStamp>
    <UseCodebase>true</UseCodebase>
  </PropertyGroup>
  <PropertyGroup>
    <SignAssembly>true</SignAssembly>
  </PropertyGroup>
  <PropertyGroup>
    <AssemblyOriginatorKeyFile>..\..\GeneratedKey.snk</AssemblyOriginatorKeyFile>
  </PropertyGroup>
  <Import Project="$([MSBuild]::GetDirectoryNameOfFileAbove($(MSBuildThisFileDirectory).., build.props))\build.props" />
  <PropertyGroup>
    <Configuration Condition=" '$(Configuration)' == '' ">Debug</Configuration>
    <Platform Condition=" '$(Platform)' == '' ">AnyCPU</Platform>
    <SchemaVersion>2.0</SchemaVersion>
    <ProjectTypeGuids>{60dc8134-eba5-43b8-bcc9-bb4bc16c2548};{82b43b9b-a64c-4715-b499-d71e9ca2bd60};{FAE04EC0-301F-11D3-BF4B-00C04F79EFBC}</ProjectTypeGuids>
    <!--<ProjectTypeGuids>{82b43b9b-a64c-4715-b499-d71e9ca2bd60};{FAE04EC0-301F-11D3-BF4B-00C04F79EFBC}</ProjectTypeGuids>-->
    <!--<ProjectTypeGuids>{60dc8134-eba5-43b8-bcc9-bb4bc16c2548};{FAE04EC0-301F-11D3-BF4B-00C04F79EFBC}</ProjectTypeGuids>-->
    <ProjectGuid>{FEBE7A56-524C-4B76-A899-23DBD8951C23}</ProjectGuid>
    <OutputType>Library</OutputType>
    <AppDesignerFolder>Properties</AppDesignerFolder>
    <RootNamespace>Microsoft.Sarif.Viewer</RootNamespace>
    <AssemblyName>Microsoft.Sarif.Viewer</AssemblyName>
    <TargetFrameworkVersion>v4.5.2</TargetFrameworkVersion>
    <GeneratePkgDefFile>true</GeneratePkgDefFile>
    <IncludeAssemblyInVSIXContainer>true</IncludeAssemblyInVSIXContainer>
    <IncludeDebugSymbolsInVSIXContainer>true</IncludeDebugSymbolsInVSIXContainer>
    <IncludeDebugSymbolsInLocalVSIXDeployment>true</IncludeDebugSymbolsInLocalVSIXDeployment>
    <CopyBuildOutputToOutputDirectory>true</CopyBuildOutputToOutputDirectory>
    <CopyOutputSymbolsToOutputDirectory>false</CopyOutputSymbolsToOutputDirectory>
  </PropertyGroup>
  <ItemGroup>
    <Compile Include="CodeAnalysisResultManager.cs" />
    <Compile Include="CodeLocationObject.cs" />
    <Compile Include="Controls\InternetHyperlink.xaml.cs">
      <DependentUpon>InternetHyperlink.xaml</DependentUpon>
    </Compile>
    <Compile Include="Converters\BooleanToCollapsedVisibilityConverter.cs" />
    <Compile Include="Converters\CollectionToVisiblity1Converter.cs" />
    <Compile Include="Converters\CollectionToVisiblity0Converter.cs" />
    <Compile Include="Converters\CollectionToCountConverter.cs" />
    <Compile Include="Converters\BooleanToVisibilityConverter.cs" />
    <Compile Include="Converters\Int32ToVisibilityConverter.cs" />
    <Compile Include="Converters\MultipleStringsToVisibilityConverter.cs" />
<<<<<<< HEAD
    <Compile Include="Converters\StringWithUnknownToVisibilityConverter.cs" />
=======
    <Compile Include="Converters\FileExistsToBooleanConverter.cs" />
>>>>>>> 83cf528d
    <Compile Include="DelegateCommand.cs" />
    <Compile Include="DelegateCommandBase.cs" />
    <Compile Include="Models\InvocationModel.cs" />
    <Compile Include="Models\ReplacementModel.cs" />
    <Compile Include="Models\FileChangeModel.cs" />
    <Compile Include="Models\FixModel.cs" />
    <Compile Include="Resource1.Designer.cs">
      <AutoGen>True</AutoGen>
      <DesignTime>True</DesignTime>
      <DependentUpon>Resource1.resx</DependentUpon>
    </Compile>
    <Compile Include="Sarif\Replacement.extensions.cs" />
    <Compile Include="Sarif\FileChange.extensions.cs" />
    <Compile Include="Sarif\Fix.extensions.cs" />
    <Compile Include="Sarif\StackFrame.extensions.cs" />
    <Compile Include="Sarif\Stack.extensions.cs" />
    <Compile Include="Sarif\CodeFlow.extensions.cs" />
    <Compile Include="Sarif\IPropertyBagHolder.extensions.cs" />
    <Compile Include="Models\RuleModel.cs" />
    <Compile Include="Models\ToolModel.cs" />
    <Compile Include="Sarif\AnnotatedCodeLocation.extensions.cs" />
    <Compile Include="Sarif\Region.extensions.cs" />
    <Compile Include="Sarif\ResultLevel.extensions.cs" />
    <Compile Include="Sarif\Result.extensions.cs" />
    <Compile Include="Sarif\Location.extensions.cs" />
    <Compile Include="Sarif\Rule.extensions.cs" />
    <Compile Include="Sarif\Invocation.extensions.cs" />
    <Compile Include="Sarif\Tool.extensions.cs" />
    <Compile Include="Sarif\Run.extensions.cs" />
    <Compile Include="Tags\ISarifLocationProviderFactory.cs" />
    <Compile Include="Tags\SarifLocationTaggerProvider.cs" />
    <Compile Include="Views\CodeLocations.xaml.cs">
      <DependentUpon>CodeLocations.xaml</DependentUpon>
    </Compile>
    <Compile Include="Converters\BindingDebugConverter.cs" />
    <Compile Include="Converters\StringToVisibilityConverter.cs" />
    <Compile Include="Models\StackCollection.cs" />
    <Compile Include="Models\StackFrameModel.cs" />
    <Compile Include="NotifyPropertyChangedObject.cs" />
    <Compile Include="Constants.cs" />
    <Compile Include="ErrorList\ErrorListService.cs" />
    <Compile Include="Guids.cs" />
    <Compile Include="Models\AnnotatedCodeLocationModel.cs" />
    <Compile Include="Models\AnnotatedCodeLocationCollection.cs" />
    <Compile Include="OpenSarifFileCommand.cs" />
    <Compile Include="ProjectHelper.cs" />
    <Compile Include="ProjectKind.cs" />
    <Compile Include="ResultTextMarker.cs" />
    <Compile Include="SarifEditorFactory.cs" />
    <Compile Include="SarifFileAndContentDefinitions.cs" />
    <Compile Include="ErrorList\SarifTableControlEventProcessorProvider.cs" />
    <Compile Include="SarifViewerPackage.cs" />
    <Compile Include="Properties\AssemblyInfo.cs" />
    <Compile Include="Models\SarifErrorListItem.cs" />
    <Compile Include="SdkUiUtilities.cs" />
    <Compile Include="ErrorList\SinkManager.cs" />
    <Compile Include="ErrorList\TableDataSource.cs" />
    <Compile Include="ErrorList\SarifSnapshot.cs" />
    <Compile Include="ViewModels\ViewModelLocator.cs" />
    <Compile Include="WeakEventHandlerManager.cs" />
  </ItemGroup>
  <ItemGroup>
    <None Include="Data\ruleLookup.json" />
    <None Include="packages.config" />
    <None Include="source.extension.vsixmanifest">
      <SubType>Designer</SubType>
    </None>
  </ItemGroup>
  <ItemGroup>
    <Content Include="index.html" />
    <Content Include="PREfastXmlSarifConverter.dll">
      <IncludeInVSIX>true</IncludeInVSIX>
    </Content>
    <None Include="readme.md" />
    <Content Include="Triskele.ico">
      <CopyToOutputDirectory>Always</CopyToOutputDirectory>
      <IncludeInVSIX>true</IncludeInVSIX>
    </Content>
    <VSCTCompile Include="OpenSarifFileCommandPackage.vsct">
      <ResourceName>Menus.ctmenu</ResourceName>
    </VSCTCompile>
    <Content Include="Resources\OpenSarifFileCommand.png" />
    <Content Include="Resources\OpenSarifFileCommandPackage.ico" />
  </ItemGroup>
  <ItemGroup>
    <Reference Include="EnvDTE, Version=8.0.0.0, Culture=neutral, PublicKeyToken=b03f5f7f11d50a3a">
      <EmbedInteropTypes>False</EmbedInteropTypes>
    </Reference>
    <Reference Include="EnvDTE100, Version=10.0.0.0, Culture=neutral, PublicKeyToken=b03f5f7f11d50a3a, processorArchitecture=MSIL">
      <EmbedInteropTypes>False</EmbedInteropTypes>
    </Reference>
    <Reference Include="EnvDTE80, Version=8.0.0.0, Culture=neutral, PublicKeyToken=b03f5f7f11d50a3a">
      <EmbedInteropTypes>False</EmbedInteropTypes>
    </Reference>
    <Reference Include="EnvDTE90, Version=9.0.0.0, Culture=neutral, PublicKeyToken=b03f5f7f11d50a3a">
      <EmbedInteropTypes>False</EmbedInteropTypes>
    </Reference>
    <Reference Include="Microsoft.Build.Framework" />
    <Reference Include="Microsoft.CSharp" />
    <Reference Include="Microsoft.VisualStudio.CommandBars, Version=8.0.0.0, Culture=neutral, PublicKeyToken=b03f5f7f11d50a3a">
      <EmbedInteropTypes>False</EmbedInteropTypes>
    </Reference>
    <Reference Include="Microsoft.VisualStudio.ComponentModelHost, Version=14.0.0.0, Culture=neutral, PublicKeyToken=b03f5f7f11d50a3a, processorArchitecture=MSIL" />
    <Reference Include="Microsoft.VisualStudio.CoreUtility, Version=14.0.0.0, Culture=neutral, PublicKeyToken=b03f5f7f11d50a3a, processorArchitecture=MSIL">
      <HintPath>..\packages\Microsoft.VisualStudio.CoreUtility.14.1.24720\lib\net45\Microsoft.VisualStudio.CoreUtility.dll</HintPath>
      <Private>True</Private>
    </Reference>
    <Reference Include="Microsoft.VisualStudio.Editor, Version=14.0.0.0, Culture=neutral, PublicKeyToken=b03f5f7f11d50a3a, processorArchitecture=MSIL" />
    <Reference Include="Microsoft.VisualStudio.Imaging, Version=14.0.0.0, Culture=neutral, PublicKeyToken=b03f5f7f11d50a3a, processorArchitecture=MSIL">
      <HintPath>..\packages\Microsoft.VisualStudio.Imaging.14.1.24720\lib\net45\Microsoft.VisualStudio.Imaging.dll</HintPath>
      <Private>True</Private>
    </Reference>
    <Reference Include="Microsoft.VisualStudio.Imaging.Interop.14.0.DesignTime, Version=14.0.0.0, Culture=neutral, PublicKeyToken=b03f5f7f11d50a3a, processorArchitecture=MSIL">
      <EmbedInteropTypes>True</EmbedInteropTypes>
    </Reference>
    <Reference Include="Microsoft.VisualStudio.OLE.Interop, Version=7.1.40304.0, Culture=neutral, PublicKeyToken=b03f5f7f11d50a3a">
      <HintPath>..\packages\Microsoft.VisualStudio.OLE.Interop.7.10.6070\lib\Microsoft.VisualStudio.OLE.Interop.dll</HintPath>
      <Private>True</Private>
    </Reference>
    <Reference Include="Microsoft.VisualStudio.Shell.14.0, Version=14.0.0.0, Culture=neutral, PublicKeyToken=b03f5f7f11d50a3a, processorArchitecture=MSIL">
      <HintPath>..\packages\Microsoft.VisualStudio.Shell.14.0.14.1.24720\lib\Microsoft.VisualStudio.Shell.14.0.dll</HintPath>
      <Private>True</Private>
    </Reference>
    <Reference Include="Microsoft.VisualStudio.Shell.Immutable.10.0, Version=10.0.0.0, Culture=neutral, PublicKeyToken=b03f5f7f11d50a3a, processorArchitecture=MSIL">
      <HintPath>..\packages\Microsoft.VisualStudio.Shell.Immutable.10.0.10.0.30319\lib\net40\Microsoft.VisualStudio.Shell.Immutable.10.0.dll</HintPath>
      <Private>True</Private>
    </Reference>
    <Reference Include="Microsoft.VisualStudio.Shell.Immutable.11.0, Version=11.0.0.0, Culture=neutral, PublicKeyToken=b03f5f7f11d50a3a, processorArchitecture=MSIL">
      <HintPath>..\packages\Microsoft.VisualStudio.Shell.Immutable.11.0.11.0.50727\lib\net45\Microsoft.VisualStudio.Shell.Immutable.11.0.dll</HintPath>
      <Private>True</Private>
    </Reference>
    <Reference Include="Microsoft.VisualStudio.Shell.Immutable.12.0, Version=12.0.0.0, Culture=neutral, PublicKeyToken=b03f5f7f11d50a3a, processorArchitecture=MSIL">
      <HintPath>..\packages\Microsoft.VisualStudio.Shell.Immutable.12.0.12.0.21003\lib\net45\Microsoft.VisualStudio.Shell.Immutable.12.0.dll</HintPath>
      <Private>True</Private>
    </Reference>
    <Reference Include="Microsoft.VisualStudio.Shell.Immutable.14.0, Version=14.0.0.0, Culture=neutral, PublicKeyToken=b03f5f7f11d50a3a, processorArchitecture=MSIL">
      <HintPath>..\packages\Microsoft.VisualStudio.Shell.Immutable.14.0.14.1.24720\lib\net45\Microsoft.VisualStudio.Shell.Immutable.14.0.dll</HintPath>
      <Private>True</Private>
    </Reference>
    <Reference Include="Microsoft.VisualStudio.Shell.Interop, Version=7.1.40304.0, Culture=neutral, PublicKeyToken=b03f5f7f11d50a3a">
      <HintPath>..\packages\Microsoft.VisualStudio.Shell.Interop.7.10.6071\lib\Microsoft.VisualStudio.Shell.Interop.dll</HintPath>
      <Private>True</Private>
    </Reference>
    <Reference Include="Microsoft.VisualStudio.Shell.Interop.10.0, Version=10.0.0.0, Culture=neutral, PublicKeyToken=b03f5f7f11d50a3a, processorArchitecture=MSIL">
      <EmbedInteropTypes>True</EmbedInteropTypes>
      <HintPath>..\packages\Microsoft.VisualStudio.Shell.Interop.10.0.10.0.30319\lib\Microsoft.VisualStudio.Shell.Interop.10.0.dll</HintPath>
      <Private>True</Private>
    </Reference>
    <Reference Include="Microsoft.VisualStudio.Shell.Interop.11.0, Version=11.0.0.0, Culture=neutral, PublicKeyToken=b03f5f7f11d50a3a, processorArchitecture=MSIL">
      <EmbedInteropTypes>True</EmbedInteropTypes>
      <HintPath>..\packages\Microsoft.VisualStudio.Shell.Interop.11.0.11.0.61030\lib\Microsoft.VisualStudio.Shell.Interop.11.0.dll</HintPath>
      <Private>True</Private>
    </Reference>
    <Reference Include="Microsoft.VisualStudio.Shell.Interop.12.0, Version=12.0.0.0, Culture=neutral, PublicKeyToken=b03f5f7f11d50a3a, processorArchitecture=MSIL">
      <EmbedInteropTypes>True</EmbedInteropTypes>
      <HintPath>..\packages\Microsoft.VisualStudio.Shell.Interop.12.0.12.0.30110\lib\Microsoft.VisualStudio.Shell.Interop.12.0.dll</HintPath>
      <Private>True</Private>
    </Reference>
    <Reference Include="Microsoft.VisualStudio.Shell.Interop.8.0, Version=8.0.0.0, Culture=neutral, PublicKeyToken=b03f5f7f11d50a3a">
      <HintPath>..\packages\Microsoft.VisualStudio.Shell.Interop.8.0.8.0.50727\lib\Microsoft.VisualStudio.Shell.Interop.8.0.dll</HintPath>
      <Private>True</Private>
    </Reference>
    <Reference Include="Microsoft.VisualStudio.Shell.Interop.9.0, Version=9.0.0.0, Culture=neutral, PublicKeyToken=b03f5f7f11d50a3a">
      <HintPath>..\packages\Microsoft.VisualStudio.Shell.Interop.9.0.9.0.30729\lib\Microsoft.VisualStudio.Shell.Interop.9.0.dll</HintPath>
      <Private>True</Private>
    </Reference>
    <Reference Include="Microsoft.VisualStudio.Text.Data, Version=14.0.0.0, Culture=neutral, PublicKeyToken=b03f5f7f11d50a3a, processorArchitecture=MSIL">
      <HintPath>..\packages\Microsoft.VisualStudio.Text.Data.14.1.24720\lib\net45\Microsoft.VisualStudio.Text.Data.dll</HintPath>
      <Private>True</Private>
    </Reference>
    <Reference Include="Microsoft.VisualStudio.Text.Logic, Version=14.0.0.0, Culture=neutral, PublicKeyToken=b03f5f7f11d50a3a, processorArchitecture=MSIL">
      <HintPath>..\packages\Microsoft.VisualStudio.Text.Logic.14.1.24720\lib\net45\Microsoft.VisualStudio.Text.Logic.dll</HintPath>
      <Private>True</Private>
    </Reference>
    <Reference Include="Microsoft.VisualStudio.Text.UI, Version=14.0.0.0, Culture=neutral, PublicKeyToken=b03f5f7f11d50a3a, processorArchitecture=MSIL">
      <HintPath>..\packages\Microsoft.VisualStudio.Text.UI.14.1.24720\lib\net45\Microsoft.VisualStudio.Text.UI.dll</HintPath>
      <Private>True</Private>
    </Reference>
    <Reference Include="Microsoft.VisualStudio.Text.UI.Wpf, Version=14.0.0.0, Culture=neutral, PublicKeyToken=b03f5f7f11d50a3a, processorArchitecture=MSIL">
      <HintPath>..\packages\Microsoft.VisualStudio.Text.UI.Wpf.14.1.24720\lib\net45\Microsoft.VisualStudio.Text.UI.Wpf.dll</HintPath>
      <Private>True</Private>
    </Reference>
    <Reference Include="Microsoft.VisualStudio.TextManager.Interop, Version=7.1.40304.0, Culture=neutral, PublicKeyToken=b03f5f7f11d50a3a">
      <HintPath>..\packages\Microsoft.VisualStudio.TextManager.Interop.7.10.6070\lib\Microsoft.VisualStudio.TextManager.Interop.dll</HintPath>
      <Private>True</Private>
    </Reference>
    <Reference Include="Microsoft.VisualStudio.TextManager.Interop.8.0, Version=8.0.0.0, Culture=neutral, PublicKeyToken=b03f5f7f11d50a3a">
      <HintPath>..\packages\Microsoft.VisualStudio.TextManager.Interop.8.0.8.0.50727\lib\Microsoft.VisualStudio.TextManager.Interop.8.0.dll</HintPath>
      <Private>True</Private>
    </Reference>
    <Reference Include="Microsoft.VisualStudio.Threading, Version=14.0.0.0, Culture=neutral, PublicKeyToken=b03f5f7f11d50a3a, processorArchitecture=MSIL">
      <HintPath>..\packages\Microsoft.VisualStudio.Threading.14.1.111\lib\net45\Microsoft.VisualStudio.Threading.dll</HintPath>
      <Private>True</Private>
    </Reference>
    <Reference Include="Microsoft.VisualStudio.Utilities, Version=14.0.0.0, Culture=neutral, PublicKeyToken=b03f5f7f11d50a3a, processorArchitecture=MSIL">
      <HintPath>..\packages\Microsoft.VisualStudio.Utilities.14.1.24720\lib\net45\Microsoft.VisualStudio.Utilities.dll</HintPath>
      <Private>True</Private>
    </Reference>
    <Reference Include="Microsoft.VisualStudio.Validation, Version=14.0.0.0, Culture=neutral, PublicKeyToken=b03f5f7f11d50a3a, processorArchitecture=MSIL">
      <HintPath>..\packages\Microsoft.VisualStudio.Validation.14.1.111\lib\net45\Microsoft.VisualStudio.Validation.dll</HintPath>
      <Private>True</Private>
    </Reference>
    <Reference Include="Newtonsoft.Json, Version=6.0.0.0, Culture=neutral, PublicKeyToken=30ad4fe6b2a6aeed, processorArchitecture=MSIL">
      <HintPath>..\packages\Newtonsoft.Json.6.0.8\lib\net45\Newtonsoft.Json.dll</HintPath>
      <Private>True</Private>
    </Reference>
    <Reference Include="PresentationCore" />
    <Reference Include="PresentationFramework" />
    <Reference Include="stdole, Version=7.0.3300.0, Culture=neutral, PublicKeyToken=b03f5f7f11d50a3a">
      <EmbedInteropTypes>False</EmbedInteropTypes>
    </Reference>
    <Reference Include="System" />
    <Reference Include="System.ComponentModel.Composition" />
    <Reference Include="System.Data" />
    <Reference Include="System.Data.DataSetExtensions" />
    <Reference Include="System.Design" />
    <Reference Include="System.Drawing" />
    <Reference Include="System.Net" />
    <Reference Include="System.Windows.Forms" />
    <Reference Include="System.Xaml" />
    <Reference Include="System.Xml" />
    <Reference Include="WindowsBase" />
  </ItemGroup>
  <ItemGroup>
    <EmbeddedResource Include="Resource1.resx">
      <Generator>ResXFileCodeGenerator</Generator>
      <LastGenOutput>Resource1.Designer.cs</LastGenOutput>
    </EmbeddedResource>
    <EmbeddedResource Include="VSPackage.resx">
      <MergeWithCTO>true</MergeWithCTO>
      <ManifestResourceName>VSPackage</ManifestResourceName>
    </EmbeddedResource>
  </ItemGroup>
  <ItemGroup>
    <ProjectReference Include="..\Sarif.Converters\Sarif.Converters.csproj">
      <Project>{237defdf-1dfb-40a0-997f-12c8165daa87}</Project>
      <Name>Sarif.Converters</Name>
    </ProjectReference>
    <ProjectReference Include="..\Sarif.Driver\Sarif.Driver.csproj">
      <Project>{8ceaea61-b1a2-4777-bcbe-c9a129a5f6c5}</Project>
      <Name>Sarif.Driver</Name>
    </ProjectReference>
    <ProjectReference Include="..\Sarif\Sarif.csproj">
      <Project>{cc9b247e-7103-4bf7-bdab-6e625b3680a8}</Project>
      <Name>Sarif</Name>
    </ProjectReference>
  </ItemGroup>
  <ItemGroup>
    <Page Include="Controls\InternetHyperlink.xaml">
      <SubType>Designer</SubType>
      <Generator>MSBuild:Compile</Generator>
    </Page>
    <Page Include="Themes\CodeFlows.xaml">
      <SubType>Designer</SubType>
      <Generator>MSBuild:Compile</Generator>
    </Page>
    <Page Include="Themes\TabControl.xaml">
      <Generator>MSBuild:Compile</Generator>
      <SubType>Designer</SubType>
    </Page>
    <Page Include="Themes\TreeView.xaml">
      <Generator>MSBuild:Compile</Generator>
      <SubType>Designer</SubType>
    </Page>
    <Page Include="Themes\DefaultStyles.xaml">
      <SubType>Designer</SubType>
      <Generator>MSBuild:Compile</Generator>
    </Page>
    <Page Include="Themes\Fixes.xaml">
      <SubType>Designer</SubType>
      <Generator>MSBuild:Compile</Generator>
    </Page>
    <Page Include="Themes\Information.xaml">
      <SubType>Designer</SubType>
      <Generator>MSBuild:Compile</Generator>
    </Page>
    <Page Include="Themes\Locations.xaml">
      <SubType>Designer</SubType>
      <Generator>MSBuild:Compile</Generator>
    </Page>
    <Page Include="Themes\Stacks.xaml">
      <SubType>Designer</SubType>
      <Generator>MSBuild:Compile</Generator>
    </Page>
    <Page Include="Views\CodeLocations.xaml">
      <SubType>Designer</SubType>
      <Generator>MSBuild:Compile</Generator>
    </Page>
  </ItemGroup>
  <ItemGroup />
  <PropertyGroup>
    <PreBuildEvent>
      del $(SolutionDir)Sarif.Viewer.VisualStudio\PREfastXmlSarifConverter.dll
      xcopy /Y $(SolutionDir)..\bld\bin\PREfastXmlSarifConverter\$(Platform)_$(Configuration)\PREfastXmlSarifConverter.dll $(SolutionDir)Sarif.Viewer.VisualStudio
      pushd $(SolutionDir)Sarif.Viewer.VisualStudio
      @REM if exist PREfastXmlSarifConverter.exe rename PREfastXmlSarifConverter.exe PREfastXmlSarifConverter.dll
      popd</PreBuildEvent>
  </PropertyGroup>
  <Import Project="$(MSBuildToolsPath)\Microsoft.CSharp.targets" />
  <Import Project="$(VSToolsPath)\VSSDK\Microsoft.VsSDK.targets" Condition="'$(VSToolsPath)' != ''" />
  <Target Name="EnsureNuGetPackageBuildImports" BeforeTargets="PrepareForBuild">
    <PropertyGroup>
      <ErrorText>This project references NuGet package(s) that are missing on this computer. Use NuGet Package Restore to download them.  For more information, see http://go.microsoft.com/fwlink/?LinkID=322105. The missing file is {0}.</ErrorText>
    </PropertyGroup>
    <Error Condition="!Exists('..\packages\Microsoft.VSSDK.BuildTools.14.1.24720\build\Microsoft.VSSDK.BuildTools.props')" Text="$([System.String]::Format('$(ErrorText)', '..\packages\Microsoft.VSSDK.BuildTools.14.1.24720\build\Microsoft.VSSDK.BuildTools.props'))" />
    <Error Condition="!Exists('..\packages\Microsoft.VSSDK.BuildTools.14.1.24720\build\Microsoft.VSSDK.BuildTools.targets')" Text="$([System.String]::Format('$(ErrorText)', '..\packages\Microsoft.VSSDK.BuildTools.14.1.24720\build\Microsoft.VSSDK.BuildTools.targets'))" />
  </Target>
  <Import Project="..\packages\Microsoft.VSSDK.BuildTools.14.1.24720\build\Microsoft.VSSDK.BuildTools.targets" Condition="Exists('..\packages\Microsoft.VSSDK.BuildTools.14.1.24720\build\Microsoft.VSSDK.BuildTools.targets')" />
  <!-- To modify your build process, add your task inside one of the targets below and uncomment it. 
       Other similar extension points exist, see Microsoft.Common.targets.
  <Target Name="BeforeBuild">
  </Target>
  <Target Name="AfterBuild">
  </Target>
  -->
</Project><|MERGE_RESOLUTION|>--- conflicted
+++ resolved
@@ -48,11 +48,8 @@
     <Compile Include="Converters\BooleanToVisibilityConverter.cs" />
     <Compile Include="Converters\Int32ToVisibilityConverter.cs" />
     <Compile Include="Converters\MultipleStringsToVisibilityConverter.cs" />
-<<<<<<< HEAD
     <Compile Include="Converters\StringWithUnknownToVisibilityConverter.cs" />
-=======
     <Compile Include="Converters\FileExistsToBooleanConverter.cs" />
->>>>>>> 83cf528d
     <Compile Include="DelegateCommand.cs" />
     <Compile Include="DelegateCommandBase.cs" />
     <Compile Include="Models\InvocationModel.cs" />
