--- conflicted
+++ resolved
@@ -124,17 +124,15 @@
     <value>The file '{0}' couldn't be opened by Visual Studio. Would you like to open the containing folder?</value>
     <comment>{0} will be the name of the file that couldn't be opened</comment>
   </data>
-<<<<<<< HEAD
   <data name="FixPreviewWindow_OriginalFileTitle" xml:space="preserve">
     <value>Original</value>
   </data>
   <data name="FixPreviewWindow_PreviewFixedFileTitle" xml:space="preserve">
     <value>Fix Preview</value>
-=======
+  </data>
   <data name="LogOpenFail_InvalidFormat_DialogMessage" xml:space="preserve">
     <value>The log file '{0}' is invalid and couldn't be opened.</value>
     <comment>{0} will be the name of the invalid file that couldn't be opened</comment>
->>>>>>> e5078102
   </data>
   <data name="NoResults_DialogMessage" xml:space="preserve">
     <value>SARIF Explorer found no results in analysis log '{0}'.</value>
