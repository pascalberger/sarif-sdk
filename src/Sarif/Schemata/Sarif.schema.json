{
  "$schema": "http://json-schema.org/draft-04/schema#",
  "title": "Static Analysis Results Format (SARIF) Version 1.0 JSON Schema (Draft 1.0.0-beta.3)",
  "description": "Static Analysis Results Format (SARIF) Version 1.0 JSON Schema (Draft 1.0.0-beta.3): a standard format for the output of static analysis and other tools.",
  "additionalProperties": false,
  "type": "object",
  "properties": {
    "version": 
    {
      "description": "The SARIF format version of this log file.",
      "enum": ["1.0.0-beta.3"]
    },

    "runs": 
    {
      "description": "The set of runs contained in this log file.",
      "type": "array",
      "minItems": 1,
      "items":
      {
        "$ref": "#/definitions/run"
      }
    }
  },
  "required": ["version", "runs"],
  "definitions":
  {
    "annotatedCodeLocation": 
    {
      "description": "A code annotation that consists of single physical location and associated message, used to express stacks, code flows through a method, or other locations that are related to a result.",
      "additionalProperties": false,
      "type": "object",
      "properties": {
        "physicalLocation": 
        {
          "description": "A code location to which this annotation refers.",
          "$ref": "#/definitions/physicalLocation"
        },

        "message": {
          "description": "A message associated with this annotation, if applicable.",
          "type": "string"
        },

        "properties": 
        {
          "description": "Key/value pairs that provide additional details about the code location.",
          "type": "object",
          "default": {}
        },

        "tags": 
        {
          "description": "A unique set of strings that provide additional information for the associated code location.",
          "type": "array",
          "items":
          {
            "type": "string",
            "default": []
          }
        }
      },
      "required": ["physicalLocation"]
    },
    "fileChange": 
    {
      "description": "A change to a single file.",
      "additionalProperties": false,
      "type": "object",
      "properties": {
        "uri": 
        {
          "description": "A string that represents the location of the file to change as a valid URI.",
          "type": "string",
          "format": "uri"
        },

        "replacements": 
        {
          "description": "An array of replacement objects, each of which represents the replacement of a single range of bytes in a single file specified by 'uri'.",
          "type": "array",
          "minItems": 1,
          "items":
          {
            "$ref": "#/definitions/replacement"
          }
        }
      },
      "required": ["uri", "replacements"]
    },
    "fileData": {
      "description": "A single file. In some cases, this file might be nested within another file.",
      "additionalProperties": false,
      "type": "object",
      "properties": {
        "pathFromParent": {
          "description": "The path to the file within its containing file.",
          "type": "string"
        },

        "offsetFromParent": {
          "description": "The offset in bytes of the file within its containing file.",
          "type": "integer"
        },

        "length": {
          "description": "The length of the file in bytes.",
          "type": "integer"
        },

        "mimeType": {
          "description": "The MIME type (RFC 2045) of the file.",
          "type": "string",
          "pattern": "[^/]+/.+"
        },

        "hashes": {
          "description": "An array of hash objects, each of which specifies a hashed value for the file, along with the name of the algorithm used to compute the hash.",
          "type": "array",
          "minItems": 1,
          "items": {
            "$ref": "#/definitions/hash"
          }
        },

        "properties": {
          "description": "Key/value pairs that provide additional information about the file.",
          "type": "object",
          "default": { }
        },

        "tags": {
          "description": "A set of distinct strings that provide additional information about the file.",
          "type": "array",
          "items": {
            "type": "string",
            "default": [ ]
          }
        }
      }
    },
    "fix": 
    {
      "description": "A proposed fix for the problem represented by a result object. A fix specifies a set of file to modify. For each file, it specifies a set of bytes to remove, and provides a set of new bytes to replace them.",
      "additionalProperties": false,
      "type": "object",
      "properties": {
        "description": 
        {
          "description": "A string that describes the proposed fix, enabling viewers to present a proposed change to an end user.",
          "type": "string"
        },

        "fileChanges": 
        {
          "description": "A message associated with this annotation, if applicable.",
          "type": "array",
          "items":
          {
            "$ref": "#/definitions/fileChange"
          }
        }
      },
      "required": ["description", "fileChanges"]
    },
    "formattedMessage": 
    {
      "description": "Contains information that can be used to construct a formatted message that describes a result.",
      "additionalProperties": false,
      "type": "object",
      "properties": {
        "formatId": 
        {
          "description": "A string that identifies the message format used to format the message that describes this result. The value of formatId must correspond to one of the names in the set of name/value pairs contained in the 'messageFormats' property of the rule object whose 'id' property matches the 'ruleId' property of this result.",
          "type": "string"
        },

        "arguments": 
        {
          "description": "An array of strings that will be used, in combination with a message format, to construct a result message.",
          "type": "array",
          "items":
          {
            "type": "string"
          }
        }
      },
      "required": ["formatId"]
    },
    "hash": 
    {
      "description": "A hash value of some file or collection of files, together with the algorithm used to compute the hash.",
      "additionalProperties": false,
      "type": "object",
      "properties": {
        "value": 
        {
          "description": "The hash value of some file or collection of files, computed by the algorithm named in the 'algorithm' property.",
          "type": "string"
        },

        "algorithm": 
        {
          "description": "A string specifying the name of the algorithm used to compute the hash value specified in the 'value' property.",
          "enum": [ "BLAKE-256","BLAKE-512","ECOH","FSB","GOST","Groestl","HAS-160","HAVAL","JH","MD2","MD4","MD5","MD6","RadioGatun","RIPEMD","RIPEMD-128","RIPEMD-160","RIPEMD-320","SHA-1","SHA-224","SHA-256","SHA-384","SHA-512","SHA-3","Skein","Snefru","Spectral Hash","SWIFFT","Tiger","Whirlpool"]
        }
      },
      "required": ["value", "algorithm"]
    },
    "location": 
    {
<<<<<<< HEAD
      "description": "The location where a static analysis tool produced a result.",
=======
      "description": "Specifies the location where an analysis tool produced a result.",
>>>>>>> cb6b830e
      "additionalProperties": false,
      "type": "object",
      "properties": {
        "analysisTarget": 
        {
          "description": "Identifies the file that the analysis tool was instructed to scan. This need not be the same as the file where the result actually occurred.",
          "$ref": "#/definitions/physicalLocation"
        },

        "resultFile": 
        {
          "description": "Identifies the file where the analysis tool produced the result.",
          "$ref": "#/definitions/physicalLocation"
        },

        "logicalLocation": 
        {
<<<<<<< HEAD
          "description": "The logical location where the static analysis tool produced the result.",
=======
          "description": "Specifies the logical location where the analysis tool produced the result.",
>>>>>>> cb6b830e
          "type": "array",
          "items":
          {
            "$ref": "#/definitions/logicalLocationComponent"
          }
        },

        "fullyQualifiedLogicalName": 
        {
          "description": "A string that summarizes the information in logicalLocation in a format consistent with the programming language in which the programmatic constructs expressed by logicalLocation were expressed.",
          "type": "string"
        },

        "properties": 
        {
          "description": "Key/value pairs that provide additional information about the location.",
          "type": "object",
          "default": {}
        },

        "tags": {
          "description": "A set of distinct strings that provide additional information about the location.",
          "type": "array",
          "items": {
            "type": "string",
            "default": [ ]
          }
        }
      }
    },
    "logicalLocationComponent": 
    {
      "description": "A component of a logical location.",
      "additionalProperties": false,
      "type": "object",
      "properties": {
        "name": 
        {
          "description": "Identifies the construct in which the result occurred. For example, this property might contain the name of a class or a method.",
          "type": "string"
        },

        "kind": {
          "description": "The type of construct this logicalLocationComponent refers to. Should be one of 'assembly', 'attribute', 'binary', 'class', 'enum', 'field', 'lambda', 'local', 'method', 'module', 'namespace', 'package', 'parameter', 'property', 'resource', or, 'struct', if any of those accurately describe the construct.",
          "type": "string"
        }
      },
      "required": ["name"]
    },
    "physicalLocation": 
    {
      "description": "The physical location where a result was detected. Specifies a reference to a programming artifact together with a range of bytes or characters within that artifact.",
      "additionalProperties": false,
      "type": "object",
      "properties": {
        "uri": 
        {
          "description": "The location of the file as a valid URI.",
          "type": "string",
          "format": "uri"
        },

        "region": 
        {
          "description": "The region within the file where the result was detected.",
          "$ref": "#/definitions/region"
        }
      },
      "required": ["uri"]
    },
    "region": 
    {
      "description": "A region within a file where a result was detected.",
      "additionalProperties": false,
      "type": "object",
      "properties": {
        "startLine": 
        {
          "description": "The line number of the first character in the region.",
          "type": "integer",
          "minimum": 1
        },

        "startColumn": 
        {
          "description": "The column number of the first character in the region.",
          "type": "integer",
          "minimum": 1
        },

        "endLine": 
        {
          "description": "The line number of the last character in the region.",
          "type": "integer",
          "minimum": 1
        },

        "endColumn": 
        {
          "description": "The column number of the last character in the region.",
          "type": "integer",
          "minimum": 1
        },

        "offset": {
          "description": "The zero-based offset from the beginning of the file of the first byte or character in the region.",
          "type": "integer",
          "minimum": 0
        },

        "length": 
        {
          "description": "The length of the region in bytes or characters.",
          "type": "integer",
          "minimum": 0
        }
      }
    },
    "replacement": 
    {
      "description": "The replacement of a single range of bytes in a file. Specifies the location within the file where the replacement is to be made, the number of bytes to remove at that location, and a sequence of bytes to insert at that location.",
      "additionalProperties": false,
      "type": "object",
      "properties": {
        "offset": 
        {
          "description": "A non-negative integer specifying the offset in bytes from the beginning of the file at which bytes are to be removed, inserted or both. An offset of 0 shall denote the first byte in the file.",
          "type": "integer",
          "minimum": 0
        },

        "deletedLength": 
        {
          "description": "The number of bytes to delete, starting at the byte offset specified by offset, measured from the beginning of the file.",
          "type": "integer",
          "minimum": 1
        },

        "insertedBytes": 
        {
          "description": "The byte sequence to be inserted at the byte offset specified by the 'offset' property, measured from the beginning of the file.",
          "type": "string"
        }
      },
      "required": ["offset"]
    },
    "result": 
    {
<<<<<<< HEAD
      "description": "A result produced by a static analysis tool.",
=======
      "description": "A single result produced by an analysis tool.",
>>>>>>> cb6b830e
      "additionalProperties": false,
      "type": "object",
      "properties": {
        "ruleId": 
        {
          "description": "A stable, opaque identifier for the rule that was evaluated to produce the result.",
          "type": "string"
        },

        "kind": 
        {
          "description": "The kind of observation this result represents. If this property is not present, its implied value is 'warning'.",
          "default": "warning",
          "enum": [ "pass", "warning", "error", "notApplicable", "configurationError", "internalError", "note" ]
        },

        "fullMessage": 
        {
          "description": "A string that describes the result.",
          "type": "string"
        },

        "shortMessage": 
        {
          "description": "A string that describes the result, displayed when visible space is limited to a single line of text.",
          "type": "string"
        },

        "formattedMessage": 
        {
          "description": "A 'formattedMessage' object that can be used to construct a formatted message that describes the result. If the 'formattedMessage' property is present on a result, the 'fullMessage' property shall not be present. If the 'fullMessage' property is present on an result, the 'formattedMessage' property shall not be present",
          "$ref": "#/definitions/formattedMessage"
        },

        "locations": 
        {
          "description": "One or more locations where the result occurred. Specify only one location unless the problem indicated by the result can only be corrected by making a change at every specified location.",
          "type": "array",
          "minItems": 1,
          "items":
          {
            "$ref": "#/definitions/location"
          }
        },

        "toolFingerprint": 
        {
          "description": "A string that contributes to the unique identity of the result.",
          "type": "string"
        },

        "stacks": 
        {
          "description": "An array of arrays of 'annotatedCodeLocation' objects, each inner array of which comprises a call stack.",
          "type": "array",
          "minItems": 1,
          "items":
          {
            "type": "array",
            "minItems": 1,
            "items":
            {
              "$ref": "#/definitions/annotatedCodeLocation"
            }
          }
        },

        "codeFlows": 
        {
          "description": "An array of arrays of 'annotatedCodeLocation` objects, each inner array of which comprises a code flow (a possible execution path through the code).",
          "type": "array",
          "minItems": 1,
          "items":
          {
            "type": "array",
            "minItems": 1,
            "items":
            {
              "$ref": "#/definitions/annotatedCodeLocation"
            }
          }
        },

        "relatedLocations": 
        {
          "description": "A grouped set of locations and messages, if available, that represent code areas that are related to this result.",
          "type": "array",
          "minItems": 1,
          "items":
          {
            "$ref": "#/definitions/annotatedCodeLocation"
          }
        },

        "isSuppressedInSource": 
        {
          "description": "A flag indicating whether or not this result was suppressed in source code.",
          "type": "boolean"
        },

        "fixes": 
        {
          "description": "An array of 'fix' objects, each of which represents a proposed fix to the problem indicated by the result.",
          "type": "array",
          "minItems": 1,
          "items":
          {
            "$ref": "#/definitions/fix"
          }
        },

        "properties": 
        {
          "description": "Key/value pairs that provide additional information about the result.",
          "type": "object",
          "default": {}
        },

        "tags": 
        {
          "description": "A set of distinct strings that provide additional information about the result.",
          "type": "array",
          "items":
          {
            "type": "string",
            "default": []
          }
        }
      }
    },
    "rule": 
    {
      "description": "Describes an analysis rule.",
      "additionalProperties": false,
      "type": "object",
      "properties": {
        "id": 
        {
          "description": "A stable, opaque identifier for the rule.",
          "type": "string"
        },

        "name": 
        {
          "description": "A rule identifier that is understandable to an end user.",
          "type": "string"
        },

        "shortDescription": 
        {
          "description": "A concise description of the rule. Should be a single sentence that is understandable when visible space is limited to a single line of text.",
          "type": "string"
        },

        "fullDescription": 
        {
          "description": "A string that describes the rule. Should, as far as possible, provide details sufficient to enable resolution of any problem indicated by the result.",
          "type": "string"
        },

        "options": 
        {
          "description": "A dictionary consisting of a set of name/value pairs with arbitrary names. Describes the set of configurable options supported by the rule. The value within each name/value pair shall be a string, which may be the empty string. The value shall not be a dictionary or sub-object.",
          "type": "object"
        },

        "messageFormats": 
        {
          "description": "A set of name/value pairs with arbitrary names. The value within each name/value pair shall consist of plain text interspersed with placeholders, which can be used to format a message in combination with an arbitrary number of additional string arguments.",
          "type": "object"
        },

        "helpUri": 
        {
          "description": "A URI where the primary documentation for the rule can be found.",
          "type": "string",
          "format": "uri"
        },

        "properties": 
        {
          "description": "Key/value pairs that provide additional information about the rule.",
          "type": "object",
          "default": {}
        },

        "tags": {
          "description": "A set of distinct strings that provide additional information about the rule.",
          "type": "array",
          "items": {
            "type": "string",
            "default": [ ]
          }
        }
      },
      "required": ["id"]
    },
    "run": 
    {
      "description": "Describes a single run of an analysis tool, and contains the output of that run.",
      "additionalProperties": false,
      "type": "object",
      "properties": {
        "tool": {
          "description": "Information about the tool or tool pipeline that generated the results in this run. A run can only contain results produced by a single tool or tool pipeline. A run can aggregate results from multiple log files, as long as context around the tool run (tool command-line arguments and the like) is identical for all aggregated files.",
          "$ref": "#/definitions/tool"
        },

        "invocation": {
          "description": "A string containing the runtime parameters with which the tool was invoked. For command line tools, this string may consist of the completely specified command line used to invoke the tool.",
          "type": "string"
        },

        "files": {
          "description": "A dictionary, each of whose keys is a URI and each of whose values is an array of file objects representing the location of a single file scanned during the run.",
          "type": "object",
          "additionalProperties": {
            "type": "array",
            "items": {
              "$ref": "#/definitions/fileData"
            }
          }
        },

        "results": {
          "description": "The set of results contained in an SARIF log. The results array can be omitted when a run is solely exporting rules metadata. It must be present (but may be empty) in the event that a log file represents an actual scan.",
          "type": "array",
          "minItems": 0,
          "items": {
            "$ref": "#/definitions/result"
          }
        },

        "rules": {
          "description": "An array of 'rule' objects that describe all rules associated with an analysis tool or a specific run of an analysis tool.",
          "type": "array",
          "minItems": 1,
          "items": {
            "$ref": "#/definitions/rule"
          }
        },

        "startTime": {
          "description": "The date and time at which the run started. See \"Date/time properties\" in the SARIF spec for the required format.",
          "type": "string",
          "format": "date-time"
        },

        "endTime": {
          "description": "The date and time at which the run ended. See \"Date/time properties\" in the  SARIF spec for the required format.",
          "type": "string",
          "format": "date-time"
        },

        "correlationId": {
          "description": "An identifier that allows the run to be correlated with other artifacts produced by a larger automation process.",
          "type": "string"
        },

        "architecture": {
          "description": "An identifier that specifies the hardware architecture for which the run was targeted.",
          "type": "string"
        },

        "properties": {
          "description": "Key/value pairs that provide additional information about the run.",
          "type": "object",
          "default": { }
        },

        "tags": {
          "description": "A set of distinct strings that provide additional information about the run.",
          "type": "array",
          "items": {
            "type": "string",
            "default": [ ]
          }
        }
      },
      "required": [ "tool" ]
    },
    "tool": 
    {
<<<<<<< HEAD
      "description": "Describes the static analysis tool that was run.",
=======
      "description": "Describes the analysis tool that was run.",
>>>>>>> cb6b830e
      "additionalProperties": false,
      "type": "object",
      "properties": {
        "name": 
        {
          "description": "The name of the tool.",
          "type": "string"
        },

        "fullName": 
        {
          "description": "The name of the tool along with its version and any other useful identifying information, such as its locale.",
          "type": "string"
        },

        "version": 
        {
          "description": "The tool version.",
          "type": "string"
        },

        "fileVersion": {
          "description": "The binary version of the tool's primary executable file (for operating systems such as Windows that provide that information).",
          "type": "string",
          "pattern": "[0-9]+(\\.[0-9]+){3}"
        }
      },
      "required": ["name"]
    }
  }
}<|MERGE_RESOLUTION|>--- conflicted
+++ resolved
@@ -209,11 +209,7 @@
     },
     "location": 
     {
-<<<<<<< HEAD
-      "description": "The location where a static analysis tool produced a result.",
-=======
-      "description": "Specifies the location where an analysis tool produced a result.",
->>>>>>> cb6b830e
+      "description": "The location where an analysis tool produced a result.",
       "additionalProperties": false,
       "type": "object",
       "properties": {
@@ -231,11 +227,7 @@
 
         "logicalLocation": 
         {
-<<<<<<< HEAD
-          "description": "The logical location where the static analysis tool produced the result.",
-=======
-          "description": "Specifies the logical location where the analysis tool produced the result.",
->>>>>>> cb6b830e
+          "description": "The logical location where the analysis tool produced the result.",
           "type": "array",
           "items":
           {
@@ -384,11 +376,7 @@
     },
     "result": 
     {
-<<<<<<< HEAD
-      "description": "A result produced by a static analysis tool.",
-=======
-      "description": "A single result produced by an analysis tool.",
->>>>>>> cb6b830e
+      "description": "A result produced by an analysis tool.",
       "additionalProperties": false,
       "type": "object",
       "properties": {
@@ -672,11 +660,7 @@
     },
     "tool": 
     {
-<<<<<<< HEAD
-      "description": "Describes the static analysis tool that was run.",
-=======
-      "description": "Describes the analysis tool that was run.",
->>>>>>> cb6b830e
+      "description": "The analysis tool that was run.",
       "additionalProperties": false,
       "type": "object",
       "properties": {
