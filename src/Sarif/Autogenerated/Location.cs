// Copyright (c) Microsoft.  All Rights Reserved.
// Licensed under the MIT license. See LICENSE file in the project root for full license information.

using System;
using System.CodeDom.Compiler;
using System.Collections.Generic;
using System.Runtime.Serialization;
using Microsoft.CodeAnalysis.Sarif.Readers;
using Newtonsoft.Json;

namespace Microsoft.CodeAnalysis.Sarif
{
    /// <summary>
    /// A location within a programming artifact.
    /// </summary>
    [DataContract]
    [GeneratedCode("Microsoft.Json.Schema.ToDotNet", "0.62.0.0")]
    public partial class Location : PropertyBagHolder, ISarifNode
    {
        public static IEqualityComparer<Location> ValueComparer => LocationEqualityComparer.Instance;

        public bool ValueEquals(Location other) => ValueComparer.Equals(this, other);
        public int ValueGetHashCode() => ValueComparer.GetHashCode(this);

        /// <summary>
        /// Gets a value indicating the type of object implementing <see cref="ISarifNode" />.
        /// </summary>
        public SarifNodeKind SarifNodeKind
        {
            get
            {
                return SarifNodeKind.Location;
            }
        }

        /// <summary>
        /// The address of the location.
        /// </summary>
        [DataMember(Name = "address", IsRequired = false, EmitDefaultValue = false)]
        public Address Address { get; set; }

        /// <summary>
<<<<<<< HEAD
        /// The logical location associated with the result.
        /// </summary>
=======
        /// Identifies the artifact and region.
        /// </summary>
        [DataMember(Name = "physicalLocation", IsRequired = false, EmitDefaultValue = false)]
        public PhysicalLocation PhysicalLocation { get; set; }

        /// <summary>
        /// The logical location associated with the result.
        /// </summary>
>>>>>>> 778e4d4d
        [DataMember(Name = "logicalLocation", IsRequired = false, EmitDefaultValue = false)]
        public LogicalLocation LogicalLocation { get; set; }

        /// <summary>
        /// A message relevant to the location.
        /// </summary>
        [DataMember(Name = "message", IsRequired = false, EmitDefaultValue = false)]
        public Message Message { get; set; }

        /// <summary>
        /// A set of regions relevant to the location.
        /// </summary>
        [DataMember(Name = "annotations", IsRequired = false, EmitDefaultValue = false)]
        [JsonProperty(DefaultValueHandling = DefaultValueHandling.IgnoreAndPopulate)]
        public IList<Region> Annotations { get; set; }

        /// <summary>
        /// Key/value pairs that provide additional information about the location.
        /// </summary>
        [DataMember(Name = "properties", IsRequired = false, EmitDefaultValue = false)]
        internal override IDictionary<string, SerializedPropertyInfo> Properties { get; set; }

        /// <summary>
        /// Initializes a new instance of the <see cref="Location" /> class.
        /// </summary>
        public Location()
        {
        }

        /// <summary>
        /// Initializes a new instance of the <see cref="Location" /> class from the supplied values.
        /// </summary>
        /// <param name="address">
        /// An initialization value for the <see cref="P:Address" /> property.
        /// </param>
        /// <param name="physicalLocation">
        /// An initialization value for the <see cref="P:PhysicalLocation" /> property.
        /// </param>
        /// <param name="logicalLocation">
        /// An initialization value for the <see cref="P:LogicalLocation" /> property.
        /// </param>
        /// <param name="message">
        /// An initialization value for the <see cref="P:Message" /> property.
        /// </param>
        /// <param name="annotations">
        /// An initialization value for the <see cref="P:Annotations" /> property.
        /// </param>
        /// <param name="properties">
        /// An initialization value for the <see cref="P:Properties" /> property.
        /// </param>
<<<<<<< HEAD
        public Location(PhysicalLocation physicalLocation, LogicalLocation logicalLocation, Message message, IEnumerable<Region> annotations, IDictionary<string, SerializedPropertyInfo> properties)
        {
            Init(physicalLocation, logicalLocation, message, annotations, properties);
=======
        public Location(Address address, PhysicalLocation physicalLocation, LogicalLocation logicalLocation, Message message, IEnumerable<Region> annotations, IDictionary<string, SerializedPropertyInfo> properties)
        {
            Init(address, physicalLocation, logicalLocation, message, annotations, properties);
>>>>>>> 778e4d4d
        }

        /// <summary>
        /// Initializes a new instance of the <see cref="Location" /> class from the specified instance.
        /// </summary>
        /// <param name="other">
        /// The instance from which the new instance is to be initialized.
        /// </param>
        /// <exception cref="ArgumentNullException">
        /// Thrown if <paramref name="other" /> is null.
        /// </exception>
        public Location(Location other)
        {
            if (other == null)
            {
                throw new ArgumentNullException(nameof(other));
            }

<<<<<<< HEAD
            Init(other.PhysicalLocation, other.LogicalLocation, other.Message, other.Annotations, other.Properties);
=======
            Init(other.Address, other.PhysicalLocation, other.LogicalLocation, other.Message, other.Annotations, other.Properties);
>>>>>>> 778e4d4d
        }

        ISarifNode ISarifNode.DeepClone()
        {
            return DeepCloneCore();
        }

        /// <summary>
        /// Creates a deep copy of this instance.
        /// </summary>
        public Location DeepClone()
        {
            return (Location)DeepCloneCore();
        }

        private ISarifNode DeepCloneCore()
        {
            return new Location(this);
        }

<<<<<<< HEAD
        private void Init(PhysicalLocation physicalLocation, LogicalLocation logicalLocation, Message message, IEnumerable<Region> annotations, IDictionary<string, SerializedPropertyInfo> properties)
=======
        private void Init(Address address, PhysicalLocation physicalLocation, LogicalLocation logicalLocation, Message message, IEnumerable<Region> annotations, IDictionary<string, SerializedPropertyInfo> properties)
>>>>>>> 778e4d4d
        {
            if (address != null)
            {
                Address = new Address(address);
            }

            if (physicalLocation != null)
            {
                PhysicalLocation = new PhysicalLocation(physicalLocation);
            }

            if (logicalLocation != null)
            {
                LogicalLocation = new LogicalLocation(logicalLocation);
            }

            if (message != null)
            {
                Message = new Message(message);
            }

            if (annotations != null)
            {
                var destination_0 = new List<Region>();
                foreach (var value_0 in annotations)
                {
                    if (value_0 == null)
                    {
                        destination_0.Add(null);
                    }
                    else
                    {
                        destination_0.Add(new Region(value_0));
                    }
                }

                Annotations = destination_0;
            }

            if (properties != null)
            {
                Properties = new Dictionary<string, SerializedPropertyInfo>(properties);
            }
        }
    }
}<|MERGE_RESOLUTION|>--- conflicted
+++ resolved
@@ -40,10 +40,6 @@
         public Address Address { get; set; }
 
         /// <summary>
-<<<<<<< HEAD
-        /// The logical location associated with the result.
-        /// </summary>
-=======
         /// Identifies the artifact and region.
         /// </summary>
         [DataMember(Name = "physicalLocation", IsRequired = false, EmitDefaultValue = false)]
@@ -52,7 +48,6 @@
         /// <summary>
         /// The logical location associated with the result.
         /// </summary>
->>>>>>> 778e4d4d
         [DataMember(Name = "logicalLocation", IsRequired = false, EmitDefaultValue = false)]
         public LogicalLocation LogicalLocation { get; set; }
 
@@ -103,15 +98,9 @@
         /// <param name="properties">
         /// An initialization value for the <see cref="P:Properties" /> property.
         /// </param>
-<<<<<<< HEAD
         public Location(PhysicalLocation physicalLocation, LogicalLocation logicalLocation, Message message, IEnumerable<Region> annotations, IDictionary<string, SerializedPropertyInfo> properties)
         {
             Init(physicalLocation, logicalLocation, message, annotations, properties);
-=======
-        public Location(Address address, PhysicalLocation physicalLocation, LogicalLocation logicalLocation, Message message, IEnumerable<Region> annotations, IDictionary<string, SerializedPropertyInfo> properties)
-        {
-            Init(address, physicalLocation, logicalLocation, message, annotations, properties);
->>>>>>> 778e4d4d
         }
 
         /// <summary>
@@ -130,11 +119,7 @@
                 throw new ArgumentNullException(nameof(other));
             }
 
-<<<<<<< HEAD
             Init(other.PhysicalLocation, other.LogicalLocation, other.Message, other.Annotations, other.Properties);
-=======
-            Init(other.Address, other.PhysicalLocation, other.LogicalLocation, other.Message, other.Annotations, other.Properties);
->>>>>>> 778e4d4d
         }
 
         ISarifNode ISarifNode.DeepClone()
@@ -155,11 +140,7 @@
             return new Location(this);
         }
 
-<<<<<<< HEAD
         private void Init(PhysicalLocation physicalLocation, LogicalLocation logicalLocation, Message message, IEnumerable<Region> annotations, IDictionary<string, SerializedPropertyInfo> properties)
-=======
-        private void Init(Address address, PhysicalLocation physicalLocation, LogicalLocation logicalLocation, Message message, IEnumerable<Region> annotations, IDictionary<string, SerializedPropertyInfo> properties)
->>>>>>> 778e4d4d
         {
             if (address != null)
             {
