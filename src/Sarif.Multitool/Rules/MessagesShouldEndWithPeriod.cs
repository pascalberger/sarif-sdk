﻿// Copyright (c) Microsoft. All rights reserved.
// Licensed under the MIT license. See LICENSE file in the project root for full license information.

using System;
using System.Collections.Generic;
using Microsoft.Json.Pointer;

namespace Microsoft.CodeAnalysis.Sarif.Multitool.Rules
{
    public class MessagesShouldEndWithPeriod : SarifValidationSkimmerBase
    {
        private readonly Message _fullDescription = new Message
        {
            Text = RuleResources.SARIF1008_MessagesShouldEndWithPeriod
        };

        public override Message FullDescription => _fullDescription;

        public override FailureLevel DefaultLevel => FailureLevel.Warning;

        /// <summary>
        /// SARIF1008
        /// </summary>
        public override string Id => RuleId.MessagesShouldEndWithPeriod;

        protected override IEnumerable<string> MessageResourceNames
        {
            get
            {
                return new string[]
                {
                    nameof(RuleResources.SARIF1008_Default)
                };
            }
        }

<<<<<<< HEAD
        protected override void Analyze(IRule rule, string rulePointer)
=======
        protected override void Analyze(MessageDescriptor messageDescriptor, string messageDescriptorPointer)
>>>>>>> 9c18164a
        {
            AnalyzeMessageStrings(messageDescriptor.MessageStrings, messageDescriptorPointer, SarifPropertyName.MessageStrings);
            AnalyzeMessageStrings(messageDescriptor.RichMessageStrings, messageDescriptorPointer, SarifPropertyName.RichMessageStrings);
        }

        private void AnalyzeMessageStrings(
            IDictionary<string, string> messageStrings,
            string rulePointer,
            string propertyName)
        {
            if (messageStrings != null)
            {
                foreach (string key in messageStrings.Keys)
                {
                    string messageString = messageStrings[key];
                    if (!String.IsNullOrEmpty(messageString) && DoesNotEndWithPeriod(messageString))
                    {
                        string messagePointer = rulePointer
                            .AtProperty(propertyName)
                            .AtProperty(key);

                        LogResult(
                            messagePointer,
                            nameof(RuleResources.SARIF1008_Default),
                            messageString);
                    }
                }
            }
        }

        protected override void Analyze(Message message, string messagePointer)
        {
            AnalyzeMessageString(message.Text, messagePointer, SarifPropertyName.Text);
            AnalyzeMessageString(message.RichText, messagePointer, SarifPropertyName.RichText);
        }

        private void AnalyzeMessageString(
            string messageString,
            string messagePointer,
            string propertyName)
        {
            if (!String.IsNullOrEmpty(messageString) && DoesNotEndWithPeriod(messageString))
            {
                string textPointer = messagePointer.AtProperty(propertyName);

                LogResult(
                    textPointer,
                    nameof(RuleResources.SARIF1008_Default),
                    messageString);
            }
        }

        private static bool DoesNotEndWithPeriod(string message)
        {
            return message != null && !message.EndsWith(".", StringComparison.Ordinal);
        }
    }
}<|MERGE_RESOLUTION|>--- conflicted
+++ resolved
@@ -34,11 +34,7 @@
             }
         }
 
-<<<<<<< HEAD
-        protected override void Analyze(IRule rule, string rulePointer)
-=======
         protected override void Analyze(MessageDescriptor messageDescriptor, string messageDescriptorPointer)
->>>>>>> 9c18164a
         {
             AnalyzeMessageStrings(messageDescriptor.MessageStrings, messageDescriptorPointer, SarifPropertyName.MessageStrings);
             AnalyzeMessageStrings(messageDescriptor.RichMessageStrings, messageDescriptorPointer, SarifPropertyName.RichMessageStrings);
