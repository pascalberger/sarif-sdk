﻿// Copyright (c) Microsoft. All rights reserved.
// Licensed under the MIT license. See LICENSE file in the project root for full license information.

using System;
using System.Collections.Generic;
using System.IO;
using System.Linq;
using System.Text;
using Microsoft.CodeAnalysis.Sarif.VersionOne;
using Utilities = Microsoft.CodeAnalysis.Sarif.Visitors.SarifTransformerUtilities;

namespace Microsoft.CodeAnalysis.Sarif.Visitors
{
    public class SarifCurrentToVersionOneVisitor : SarifRewritingVisitor
    {
        private static readonly SarifVersion FromSarifVersion = SarifVersion.TwoZeroZero;
        private static readonly string FromPropertyBagPrefix =
            Utilities.PropertyBagTransformerItemPrefixes[FromSarifVersion];

        private RunVersionOne _currentRun = null;
        private Run _currentV2Run = null;

        public SarifLogVersionOne SarifLogVersionOne { get; private set; }

        public override SarifLog VisitSarifLog(SarifLog v2SarifLog)
        {
            SarifLogVersionOne = new SarifLogVersionOne(SarifVersionVersionOne.OneZeroZero.ConvertToSchemaUri(),
                                                        SarifVersionVersionOne.OneZeroZero,
                                                        new List<RunVersionOne>());

            foreach (Run v2Run in v2SarifLog.Runs)
            {
                SarifLogVersionOne.Runs.Add(CreateRun(v2Run));
            }

            return null;
        }

        internal AnnotatedCodeLocationVersionOne CreateAnnotatedCodeLocation(Location v2Location)
        {
            AnnotatedCodeLocationVersionOne annotatedCodeLocation = null;

            if (v2Location != null)
            {
                annotatedCodeLocation = new AnnotatedCodeLocationVersionOne
                {
                    Annotations = v2Location.Annotations?.Select(CreateAnnotation).ToList(),
                    FullyQualifiedLogicalName = v2Location.FullyQualifiedLogicalName,
                    LogicalLocationKey = v2Location.FullyQualifiedLogicalName,
                    Message = v2Location.Message?.Text,
                    PhysicalLocation = CreatePhysicalLocation(v2Location.PhysicalLocation),
                    Snippet = v2Location.PhysicalLocation?.Region?.Snippet?.Text
                };
            }

            return annotatedCodeLocation;
        }

        internal AnnotationVersionOne CreateAnnotation(Region v2Region)
        {
            AnnotationVersionOne annotation = null;

            if (v2Region != null)
            {
                annotation = new AnnotationVersionOne
                {
                    Locations = new List<PhysicalLocationVersionOne>
                    {
                        CreatePhysicalLocation(v2Region)
                    },
                    Message = v2Region.Message?.Text
                };
            }

            return annotation;
        }

        internal ExceptionDataVersionOne CreateExceptionData(ExceptionData v2ExceptionData)
        {
            ExceptionDataVersionOne exceptionData = null;

            if (v2ExceptionData != null)
            {
                exceptionData = new ExceptionDataVersionOne
                {
                    InnerExceptions = v2ExceptionData.InnerExceptions?.Select(CreateExceptionData).ToList(),
                    Kind = v2ExceptionData.Kind,
                    Message = v2ExceptionData.Message,
                    Stack = CreateStack(v2ExceptionData.Stack)
                };
            }

            return exceptionData;
        }

        internal FileChangeVersionOne CreateFileChange(FileChange v2FileChange)
        {
            FileChangeVersionOne fileChange = null;

            if (v2FileChange != null)
            {
                string encodingName = GetFileEncodingName(v2FileChange.FileLocation?.Uri);
                Encoding encoding = GetFileEncoding(encodingName);

                try
                {
                    fileChange = new FileChangeVersionOne
                    {
                        Replacements = v2FileChange.Replacements?.Select(r => CreateReplacement(r, encoding)).ToList(),
                        Uri = v2FileChange.FileLocation?.Uri,
                        UriBaseId = v2FileChange.FileLocation?.UriBaseId
                    };
                }
                catch (UnknownEncodingException ex)
                {
                    // Set the unknown encoding name so the caller can provide useful reporting
                    ex.EncodingName = encodingName;
                    throw ex;
                }
            }

            return fileChange;
        }

        private string GetFileEncodingName(Uri uri)
        {
            string encodingName = null;
            IDictionary<string, FileData> filesDictionary = _currentV2Run.Files;

            FileData fileData;
            if (uri != null &&
                filesDictionary != null &&
                filesDictionary.TryGetValue(uri.OriginalString, out fileData))
            {
                encodingName = fileData.Encoding;
            }

            return encodingName;
        }

        private Encoding GetFileEncoding(string encodingName)
        {
            Encoding encoding = null;

            try
            {
                encoding = Encoding.GetEncoding(encodingName);
            }
            catch (ArgumentException) { }

            return encoding;
        }

        internal FileDataVersionOne CreateFileData(FileData v2FileData)
        {
            FileDataVersionOne fileData = null;

            if (v2FileData != null)
            {
                fileData = new FileDataVersionOne
                {
                    Hashes = v2FileData.Hashes?.Select(CreateHash).ToList(),
                    Length = v2FileData.Length,
                    MimeType = v2FileData.MimeType,
                    Offset = v2FileData.Offset,
                    ParentKey = v2FileData.ParentKey,
                    Properties = v2FileData.Properties,
                    Uri = v2FileData.FileLocation?.Uri,
                    UriBaseId = v2FileData.FileLocation?.UriBaseId
                };

                if (v2FileData.Contents != null)
                {
                    fileData.Contents = Utilities.TextMimeTypes.Contains(v2FileData.MimeType) ?
                        SarifUtilities.GetUtf8Base64String(v2FileData.Contents.Text) :
                        v2FileData.Contents.Binary;
                }
            }

            return fileData;
        }

        internal FixVersionOne CreateFix(Fix v2Fix)
        {
            FixVersionOne fix = null;

            if (v2Fix != null)
            {
                try
                {
                    fix = new FixVersionOne()
                    {
                        Description = v2Fix.Description?.Text,
                        FileChanges = v2Fix.FileChanges?.Select(CreateFileChange).ToList()
                    };
                }
                catch (UnknownEncodingException)
                {
                    // A replacement in this fix specifies plain text, but the file's
                    // encoding is unknown or unsupported, so we refuse to transform the fix.
                    return null;
                }
            }

            return fix;
        }

        internal HashVersionOne CreateHash(Hash v2Hash)
        {
            HashVersionOne hash = null;

            if (v2Hash != null)
            {
                AlgorithmKindVersionOne algorithm;
                if (!Utilities.AlgorithmNameKindMap.TryGetValue(v2Hash.Algorithm, out algorithm))
                {
                    algorithm = AlgorithmKindVersionOne.Unknown;
                }

                hash = new HashVersionOne
                {
                    Algorithm = algorithm,
                    Value = v2Hash.Value
                };
            }

            return hash;
        }

        internal InvocationVersionOne CreateInvocation(Invocation v2Invocation)
        {
            InvocationVersionOne invocation = null;

            if (v2Invocation != null)
            {
                invocation = new InvocationVersionOne
                {
                    Account = v2Invocation.Account,
                    CommandLine = v2Invocation.CommandLine,
                    EndTime = v2Invocation.EndTime,
                    EnvironmentVariables = v2Invocation.EnvironmentVariables,
                    FileName = v2Invocation.ExecutableLocation?.Uri?.OriginalString,
                    Machine = v2Invocation.Machine,
                    ProcessId = v2Invocation.ProcessId,
                    Properties = v2Invocation.Properties,
                    ResponseFiles = CreateResponseFilesDictionary(v2Invocation.ResponseFiles),
                    StartTime = v2Invocation.StartTime,
                    WorkingDirectory = v2Invocation.WorkingDirectory
                };

                if (v2Invocation.ConfigurationNotifications != null)
                {
                    if (_currentRun.ConfigurationNotifications == null)
                    {
                        _currentRun.ConfigurationNotifications = new List<NotificationVersionOne>();
                    }

                    IEnumerable<NotificationVersionOne> notifications = v2Invocation.ConfigurationNotifications.Select(CreateNotification);
                    _currentRun.ConfigurationNotifications = _currentRun.ConfigurationNotifications.Union(notifications).ToList();
                }

                if (v2Invocation.ToolNotifications != null)
                {
                    if (_currentRun.ToolNotifications == null)
                    {
                        _currentRun.ToolNotifications = new List<NotificationVersionOne>();
                    }

                    List<NotificationVersionOne> notifications = v2Invocation.ToolNotifications.Select(CreateNotification).ToList();
                    _currentRun.ToolNotifications = _currentRun.ToolNotifications.Union(notifications).ToList();
                }
            }

            return invocation;
        }

        internal LocationVersionOne CreateLocation(Location v2Location)
        {
            LocationVersionOne location = null;

            if (v2Location != null)
            {
                location = new LocationVersionOne
                {
                    FullyQualifiedLogicalName = v2Location.FullyQualifiedLogicalName,
                    Properties = v2Location.Properties,
                    ResultFile = CreatePhysicalLocation(v2Location.PhysicalLocation)
                };

                if (!string.IsNullOrWhiteSpace(v2Location.FullyQualifiedLogicalName) &&
                    _currentV2Run.LogicalLocations?.ContainsKey(v2Location.FullyQualifiedLogicalName) == true)
                {
                    location.DecoratedName = _currentV2Run.LogicalLocations[v2Location.FullyQualifiedLogicalName].DecoratedName;
                }
            }

            return location;
        }

        internal LogicalLocationVersionOne CreateLogicalLocation(LogicalLocation v2LogicalLocation)
        {
            LogicalLocationVersionOne logicalLocation = null;

            if (v2LogicalLocation != null)
            {
                logicalLocation = new LogicalLocationVersionOne
                {
                    Kind = v2LogicalLocation.Kind,
                    Name = v2LogicalLocation.Name,
                    ParentKey = v2LogicalLocation.ParentKey
                };
            }

            return logicalLocation;
        }

        internal NotificationVersionOne CreateNotification(Notification v2Notification)
        {
            NotificationVersionOne notification = null;

            if (v2Notification != null)
            {
                notification = new NotificationVersionOne
                {
                    Exception = CreateExceptionData(v2Notification.Exception),
                    Id = v2Notification.Id,
                    Level = Utilities.CreateNotificationLevelVersionOne(v2Notification.Level),
                    Message = v2Notification.Message?.Text,
                    PhysicalLocation = CreatePhysicalLocation(v2Notification.PhysicalLocation),
                    Properties = v2Notification.Properties,
                    RuleId = v2Notification.RuleId,
                    ThreadId = v2Notification.ThreadId,
                    Time = v2Notification.Time
                };
            }

            return notification;
        }

        internal PhysicalLocationVersionOne CreatePhysicalLocation(PhysicalLocation v2PhysicalLocation)
        {
            PhysicalLocationVersionOne physicalLocation = null;

            if (v2PhysicalLocation != null)
            {
                physicalLocation = new PhysicalLocationVersionOne
                {
                    Region = CreateRegion(v2PhysicalLocation.Region, v2PhysicalLocation.FileLocation?.Uri),
                    Uri = v2PhysicalLocation.FileLocation?.Uri,
                    UriBaseId = v2PhysicalLocation.FileLocation?.UriBaseId
                };
            }

            return physicalLocation;
        }

<<<<<<< HEAD
        internal RegionVersionOne CreateRegion(Region v2Region, Uri uri)
=======
        internal PhysicalLocationVersionOne CreatePhysicalLocation(FileLocation v2FileLocation)
        {
            PhysicalLocationVersionOne physicalLocation = null;

            if (v2FileLocation != null)
            {
                physicalLocation = new PhysicalLocationVersionOne
                {
                    Uri = v2FileLocation.Uri,
                    UriBaseId = v2FileLocation.UriBaseId
                };
            }

            return physicalLocation;
        }

        internal PhysicalLocationVersionOne CreatePhysicalLocation(Region v2Region)
        {
            PhysicalLocationVersionOne physicalLocation = null;

            if (v2Region != null)
            {
                physicalLocation = new PhysicalLocationVersionOne
                {
                    Region = CreateRegion(v2Region)
                };
            }

            return physicalLocation;
        }

        internal RegionVersionOne CreateRegion(Region v2Region)
>>>>>>> 59101c7a
        {
            RegionVersionOne region = null;

            if (v2Region != null)
            {
                region = new RegionVersionOne();

                if (v2Region.StartLine > 0 ||
                    v2Region.EndLine > 0 ||
                    v2Region.StartColumn > 0 ||
                    v2Region.EndColumn > 0 ||
                    v2Region.CharOffset > 0 ||
                    v2Region.CharLength > 0)
                {
                    if (v2Region.StartLine > 0)
                    {
                        // The start of the region is described by line/column.
                        region.StartLine = v2Region.StartLine;
                        region.StartColumn = v2Region.StartColumn > 0
                            ? v2Region.StartColumn
                            : 1;
                    }
                    else
                    {
                        // The start of the region is described by character offset

                        if (v2Region.CharOffset == 0)
                        {
                            region.Offset = 0;
                        }
                        else
                        {
                            // Try to get the byte offset using the file encoding and contents
                            region.Offset = GetRegionByteOffset(v2Region, uri);
                        }
                    }

                    if (v2Region.CharLength > 0)
                    {
                        // The end of the region is described by character length
                        // Try to get the byte length using the file encoding and contents
                        region.Length = GetRegionByteLength(v2Region, uri);
                    }
                    else if (v2Region.EndLine > 0)
                    {
                        region.EndLine = v2Region.EndLine;

                        if (v2Region.EndColumn > 0)
                        {
                            region.EndColumn = v2Region.EndColumn;
                        }
                        else
                        {
                            // Try to get the end column using the file encoding and contents
                            region.EndColumn = GetRegionEndColumn(v2Region, uri);
                        }
                    }
                    else if (v2Region.EndColumn > 0)
                    {
                        region.EndColumn = v2Region.EndColumn;
                    }
                    else
                    {
                        // THIS IS A PROBLEM. IF ALL THE "END" PROPERTIES ARE MISSING,
                        // IT MEANS "THE REST OF THE StartLine". BUT IF CHARLENGTH IS
                        // PRESENT BUT 0, IT MEANS "INSERTION POINT". AND WE CAN'T TELL
                        // THE DIFFERENCE.
                    }
                }
                else
                {
                    // There are no text-related properties. Therefore either the region is
                    // described entirely by binary-related properties, or the region is an
                    // insertion point at the start of the file.
                    region.Length = v2Region.ByteLength;
                    region.Offset = v2Region.ByteOffset;
                }
            }

            return region;
        }

        internal int GetRegionByteOffset(Region v2Region, Uri uri)
        {
            int result = 0;
            TextReader reader = null;

            try
            {
                Encoding encoding;
                reader = GetFileTextReader(uri, out encoding);

                if (reader != null)
                {
                    char[] buffer = new char[v2Region.CharOffset];

                    // Read everything up to charOffset
                    if (reader.ReadBlock(buffer, 0, buffer.Length) > 0)
                    {
                        result = encoding.GetByteCount(buffer, 0, buffer.Length);
                    }
                }
            }
            finally
            {
                if (reader != null)
                {
                    reader.Dispose();
                }
            }

            return result;
        }

        internal int GetRegionByteLength(Region v2Region, Uri uri)
        {
            int result = 0;
            TextReader reader = null;

            try
            {
                Encoding encoding;
                reader = GetFileTextReader(uri, out encoding);

                if (v2Region.StartLine > 0) // Use line and column 
                {                    
                    string sourceLine = null;

                    // Read down to the line before startLine
                    for (int i = 1; i < v2Region.StartLine; sourceLine = reader.ReadLine(), i++) { }

                    // Read to startColumn
                    char[] buffer = new char[v2Region.StartColumn];
                    reader.Read(buffer, 0, buffer.Length);

                    // Read the next charLength characters
                    buffer = new char[v2Region.CharLength];
                    reader.Read(buffer, 0, buffer.Length);

                    result = encoding.GetByteCount(buffer);
                }
                else // Use charOffset
                {
                    // Read the next charLength characters
                    char[] buffer = new char[v2Region.CharOffset];
                    reader.Read(buffer, 0, buffer.Length);

                    result = encoding.GetByteCount(buffer);
                }
            }
            finally
            {
                if (reader != null)
                {
                    reader.Dispose();
                }
            }

            return result;
        }

        public int GetRegionEndColumn(Region v2Region, Uri uri)
        {
            int result = 0;
            TextReader reader = null;

            try
            {
                Encoding encoding;
                reader = GetFileTextReader(uri, out encoding);
                string sourceLine = null;

                // Read down to the line before endLine
                for (int i = 1; i < v2Region.EndLine; sourceLine = reader.ReadLine(), i++) { }
                result = sourceLine.Length;
            }
            finally
            {
                if (reader != null)
                {
                    reader.Dispose();
                }
            }

            return result;
        }

        public TextReader GetFileTextReader(Uri uri, out Encoding encoding)
        {
            TextReader reader = null;
            encoding = null;
            var failureReason = new StringBuilder();

            if (uri != null && _currentV2Run.Files != null)
            {
                FileData fileData;
                if (_currentV2Run.Files.TryGetValue(uri.OriginalString, out fileData))
                {
                    // Determine the encoding
                    string encodingName = null;

                    if (fileData.Contents?.Text != null)
                    {
                        // Embedded text shall be UTF-8 encoded
                        encoding = Encoding.UTF8;
                    }
                    else
                    {
                        encodingName = fileData.Encoding ?? _currentV2Run.DefaultFileEncoding;
                        encoding = GetFileEncoding(encodingName);
                    }

                    if (encoding != null)
                    {
                        try
                        {
                            if (fileData.Contents != null)
                            {
                                // Embedded text file content
                                string content = fileData.Contents.Text ?? SarifUtilities.DecodeBase64String(fileData.Contents.Binary, encoding);
                                reader = new StringReader(content);
                            }
                            else if (uri.IsAbsoluteUri &&
                                     uri.Scheme == Uri.UriSchemeFile &&
                                     File.Exists(uri.LocalPath))
                            {
                                // External source file
                                reader = new StreamReader(uri.LocalPath, encoding);
                            }
                        }
                        catch (FileNotFoundException) { }
                        catch (IOException) { }
                    }
                    else
                    {
                        failureReason.AppendLine($"Encoding could not be determined or is not supported for file '{uri.LocalPath}'");
                    }
                }
            }

            if (reader == null)
            {
                failureReason.AppendLine($"File '{uri.LocalPath}' could not be found, or access was denied");
            }

            if (failureReason.Length > 0)
            {
                // If we get here, we were unable to determine the result, so we have to warn the caller
                // TODO: add a warning to the list
            }

            return reader;
        }

        internal ReplacementVersionOne CreateReplacement(Replacement v2Replacement, Encoding encoding)
        {
            ReplacementVersionOne replacement = null;

            if (v2Replacement != null)
            {
                replacement = new ReplacementVersionOne();
                FileContent insertedContent = v2Replacement.InsertedContent;

                if (insertedContent != null)
                {
                    if (insertedContent.Binary != null)
                    {
                        replacement.InsertedBytes = insertedContent.Binary;
                    }
                    else if (insertedContent.Text != null)
                    {
                        if (encoding != null)
                        {
                            replacement.InsertedBytes = SarifUtilities.GetBase64String(insertedContent.Text, encoding);
                        }
                        else
                        {
                            // The encoding is null or not supported on the current platform
                            throw new UnknownEncodingException();
                        }
                    }
                }

                replacement.DeletedLength = v2Replacement.DeletedRegion.ByteLength;
                replacement.Offset = v2Replacement.DeletedRegion.ByteOffset;
            }

            return replacement;
        }

        internal Dictionary<string, string> CreateResponseFilesDictionary(IList<FileLocation> v2ResponseFilesList)
        {
            Dictionary<string, string> responseFiles = null;

            if (v2ResponseFilesList != null)
            {
                responseFiles = new Dictionary<string, string>();

                foreach (FileLocation fileLocation in v2ResponseFilesList)
                {
                    string key = fileLocation.Uri.OriginalString;
                    string fileContent = null;
                    FileData responseFile;

                    if (_currentV2Run.Files != null && _currentV2Run.Files.TryGetValue(key, out responseFile))
                    {
                        fileContent = responseFile.Contents?.Text;
                    }

                    responseFiles.Add(key, fileContent);
                }
            }

            return responseFiles;
        }

        internal ResultVersionOne CreateResult(Result v2Result)
        {
            ResultVersionOne result = null;

            if (v2Result != null)
            {
                result = new ResultVersionOne
                {
                    BaselineState = Utilities.CreateBaselineStateVersionOne(v2Result.BaselineState),
                    Fixes = v2Result.Fixes?.Select(CreateFix).ToList(),
                    Id = v2Result.InstanceGuid,
                    Level = Utilities.CreateResultLevelVersionOne(v2Result.Level),
                    Locations = v2Result.Locations?.Select(CreateLocation).ToList(),
                    Message = v2Result.Message?.Text,
                    Properties = v2Result.Properties,
                    RelatedLocations = v2Result.RelatedLocations?.Select(CreateAnnotatedCodeLocation).ToList(),
                    Snippet = v2Result.Locations?[0]?.PhysicalLocation?.Region?.Snippet?.Text,
                    Stacks = v2Result.Stacks?.Select(CreateStack).ToList(),
                    SuppressionStates = Utilities.CreateSuppressionStatesVersionOne(v2Result.SuppressionStates)
                };

                if (result.Fixes != null)
                {
                    // Null Fixes will be present in the case of unsupported encoding
                    (result.Fixes as List<FixVersionOne>).RemoveAll(f => f == null);

                    if (result.Fixes.Count == 0)
                    {
                        result.Fixes = null;
                    }
                }

                if (v2Result.AnalysisTarget != null)
                {
                    foreach (LocationVersionOne location in result.Locations)
                    {
                        location.AnalysisTarget = CreatePhysicalLocation(v2Result.AnalysisTarget);
                    }
                }

                if (_currentV2Run.Resources?.Rules != null)
                {
                    IDictionary<string, Rule> rules = _currentV2Run.Resources.Rules;
                    Rule v2Rule;

                    if (v2Result.RuleId != null &&
                        rules.TryGetValue(v2Result.RuleId, out v2Rule) &&
                        v2Rule.Id != v2Result.RuleId)
                    {
                        result.RuleId = v2Rule.Id;
                        result.RuleKey = v2Result.RuleId;
                    }
                    else
                    {
                        result.RuleId = v2Result.RuleId;
                    }
                }
                else
                {
                    result.RuleId = v2Result.RuleId;
                }

                if (!string.IsNullOrWhiteSpace(v2Result.RuleMessageId))
                {
                    result.FormattedRuleMessage = new FormattedRuleMessageVersionOne
                    {
                        Arguments = v2Result.Message?.Arguments,
                        FormatId = v2Result.RuleMessageId
                    };
                }
            }

            return result;
        }

        internal RuleVersionOne CreateRule(Rule v2Rule)
        {
            RuleVersionOne rule = null;

            if (v2Rule != null)
            {
                rule = new RuleVersionOne
                {
                    FullDescription = v2Rule.FullDescription?.Text,
                    HelpUri = v2Rule.HelpLocation?.Uri,
                    Id = v2Rule.Id,
                    MessageFormats = v2Rule.MessageStrings,
                    Name = v2Rule.Name?.Text,
                    Properties = v2Rule.Properties,
                    ShortDescription = v2Rule.ShortDescription?.Text
                };

                if (v2Rule.Configuration != null)
                {
                    rule.Configuration = v2Rule.Configuration.Enabled ?
                            RuleConfigurationVersionOne.Enabled :
                            RuleConfigurationVersionOne.Disabled;
                    rule.DefaultLevel = Utilities.CreateResultLevelVersionOne(v2Rule.Configuration.DefaultLevel);
                }
            }

            return rule;
        }

        internal RunVersionOne CreateRun(Run v2Run)
        {
            RunVersionOne run = null;

            if (v2Run != null)
            {
                if (v2Run.TryGetProperty("sarifv1/run", out run))
                {
                    return run;
                }
                else
                {
                    _currentV2Run = v2Run;

                    // We need to create the run before we start working on children
                    // because some of them will need to refer to _currentRun
                    run = new RunVersionOne();
                    _currentRun = run;

                    run.Architecture = v2Run.Architecture;
                    run.AutomationId = v2Run.AutomationLogicalId;
                    run.BaselineId = v2Run.BaselineInstanceGuid;
                    run.Files = v2Run.Files?.ToDictionary(v => v.Key, v => CreateFileData(v.Value));
                    run.Id = v2Run.InstanceGuid;
                    run.Invocation = CreateInvocation(v2Run.Invocations?[0]);
                    run.LogicalLocations = v2Run.LogicalLocations?.ToDictionary(v => v.Key, v => CreateLogicalLocation(v.Value));
                    run.Properties = v2Run.Properties;
                    run.Results = new List<ResultVersionOne>();
                    run.Rules = v2Run.Resources?.Rules?.ToDictionary(v => v.Key, v => CreateRule(v.Value));
                    run.StableId = v2Run.LogicalId;
                    run.Tool = CreateTool(v2Run.Tool);

                    foreach (Result v2Result in v2Run.Results)
                    {
                        run.Results.Add(CreateResult(v2Result));
                    }

                    // Stash the entire v2 run in this v1 run's property bag
                    run.SetProperty($"{FromPropertyBagPrefix}/run", v2Run);
                }
            }

            return run;
        }

        internal StackVersionOne CreateStack(Stack v2Stack)
        {
            StackVersionOne stack = null;

            if (v2Stack != null)
            {
                stack = new StackVersionOne
                {
                    Message = v2Stack.Message?.Text,
                    Properties = v2Stack.Properties,
                    Frames = v2Stack.Frames?.Select(CreateStackFrame).ToList()
                };
            }

            return stack;
        }

        internal StackFrameVersionOne CreateStackFrame(StackFrame v2StackFrame)
        {
            StackFrameVersionOne stackFrame = null;

            if (v2StackFrame != null)
            {
                stackFrame = new StackFrameVersionOne
                {
                    Address = v2StackFrame.Address,
                    Module = v2StackFrame.Module,
                    Offset = v2StackFrame.Offset,
                    Parameters = v2StackFrame.Parameters,
                    Properties = v2StackFrame.Properties,
                    ThreadId = v2StackFrame.ThreadId
                };

                Location location = v2StackFrame.Location;
                if (location != null)
                {
                    string fqln = location.FullyQualifiedLogicalName;

                    if (_currentV2Run.LogicalLocations != null &&
                        _currentV2Run.LogicalLocations.ContainsKey(fqln) &&
                        !string.IsNullOrWhiteSpace(_currentV2Run.LogicalLocations[fqln].FullyQualifiedName))
                    {
                        stackFrame.FullyQualifiedLogicalName = _currentV2Run.LogicalLocations[fqln].FullyQualifiedName;
                        stackFrame.LogicalLocationKey = fqln;
                    }
                    else
                    {
                        stackFrame.FullyQualifiedLogicalName = fqln;
                    }

                    stackFrame.Message = location.Message?.Text;

                    PhysicalLocation physicalLocation = location.PhysicalLocation;
                    if (physicalLocation != null)
                    {
                        stackFrame.Column = physicalLocation.Region?.StartColumn ?? 0;
                        stackFrame.Line = physicalLocation.Region?.StartLine ?? 0;
                        stackFrame.Uri = physicalLocation.FileLocation?.Uri;
                        stackFrame.UriBaseId = physicalLocation.FileLocation?.UriBaseId;
                    }
                }
            }

            return stackFrame;
        }

        internal ToolVersionOne CreateTool(Tool v2Tool)
        {
            ToolVersionOne tool = null;

            if (v2Tool != null)
            {
                tool = new ToolVersionOne()
                {
                    FileVersion = v2Tool.FileVersion,
                    FullName = v2Tool.FullName,
                    Language = v2Tool.Language,
                    Name = v2Tool.Name,
                    Properties = v2Tool.Properties,
                    SarifLoggerVersion = v2Tool.SarifLoggerVersion,
                    SemanticVersion = v2Tool.SemanticVersion,
                    Version = v2Tool.Version
                };
            }

            return tool;
        }
    }
}<|MERGE_RESOLUTION|>--- conflicted
+++ resolved
@@ -354,42 +354,7 @@
             return physicalLocation;
         }
 
-<<<<<<< HEAD
         internal RegionVersionOne CreateRegion(Region v2Region, Uri uri)
-=======
-        internal PhysicalLocationVersionOne CreatePhysicalLocation(FileLocation v2FileLocation)
-        {
-            PhysicalLocationVersionOne physicalLocation = null;
-
-            if (v2FileLocation != null)
-            {
-                physicalLocation = new PhysicalLocationVersionOne
-                {
-                    Uri = v2FileLocation.Uri,
-                    UriBaseId = v2FileLocation.UriBaseId
-                };
-            }
-
-            return physicalLocation;
-        }
-
-        internal PhysicalLocationVersionOne CreatePhysicalLocation(Region v2Region)
-        {
-            PhysicalLocationVersionOne physicalLocation = null;
-
-            if (v2Region != null)
-            {
-                physicalLocation = new PhysicalLocationVersionOne
-                {
-                    Region = CreateRegion(v2Region)
-                };
-            }
-
-            return physicalLocation;
-        }
-
-        internal RegionVersionOne CreateRegion(Region v2Region)
->>>>>>> 59101c7a
         {
             RegionVersionOne region = null;
 
