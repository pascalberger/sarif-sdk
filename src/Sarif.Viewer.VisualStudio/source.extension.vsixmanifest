--- conflicted
+++ resolved
@@ -1,11 +1,7 @@
 ﻿<?xml version="1.0" encoding="utf-8"?>
 <PackageManifest Version="2.0.0" xmlns="http://schemas.microsoft.com/developer/vsx-schema/2011" xmlns:d="http://schemas.microsoft.com/developer/vsx-schema-design/2011">
     <Metadata>
-<<<<<<< HEAD
-        <Identity Id="Microsoft.Sarif.Viewer.Michael C. Fanning.f17e897a-fd38-4e1f-99db-19fa34a4e184" Version="2.0" Language="en-US" Publisher="Microsoft" />
-=======
         <Identity Id="Microsoft.Sarif.Viewer.Michael C. Fanning.f17e897a-fd38-4e1f-99db-19fa34a4e184" Version="2.0.0" Language="en-US" Publisher="Microsoft" />
->>>>>>> 5e3d97be
         <DisplayName>Microsoft SARIF Viewer</DisplayName>
         <Description xml:space="preserve">Visual Studio Static Analysis Results Interchange Format (SARIF) log file viewer</Description>
         <License>License.txt</License>
