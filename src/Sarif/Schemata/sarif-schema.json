{
  "$schema": "http://json-schema.org/draft-04/schema#",
  "title": "Static Analysis Results Format (SARIF) Version 2.0.0-csd.2.beta.2018-10-10 JSON Schema",
  "description": "Static Analysis Results Format (SARIF) Version 2.0.0-csd.2.beta-2018-11-28 JSON Schema: a standard format for the output of static analysis tools.",
  "additionalProperties": false,
  "type": "object",
  "properties": {

    "$schema": {
      "description": "The URI of the JSON schema corresponding to the version.",
      "type": "string",
      "format": "uri"
    },

    "version": {
      "description": "The SARIF format version of this log file.",
      "enum": [ "2.0.0-csd.2.beta.2018-11-28" ]
    },

    "runs": {
      "description": "The set of runs contained in this log file.",
      "type": "array",
      "minItems": 1,
      "items": {
        "$ref": "#/definitions/run"
      }
    },

    "properties": {
      "description": "Key/value pairs that provide additional information about the log file.",
      "$ref": "#/definitions/propertyBag"
    }
  },

  "required": [ "version", "runs" ],

  "definitions": {

    "attachment": {
      "description": "A file relevant to a tool invocation or to a result.",
      "type": "object",
      "additionalProperties": false,
      "properties": {

        "description": {
          "description": "A message describing the role played by the attachment.",
          "$ref": "#/definitions/message"
        },

        "fileLocation": {
          "description": "The location of the attachment.",
          "$ref": "#/definitions/fileLocation"
        },

        "regions": {
          "description": "An array of regions of interest within the attachment.",
          "type": "array",
          "minItems": 1,
          "uniqueItems": true,
          "items": {
            "$ref": "#/definitions/region"
          }
        },

        "rectangles": {
          "description": "An array of rectangles specifying areas of interest within the image.",
          "type": "array",
          "minItems": 1,
          "uniqueItems": true,
          "items": {
            "$ref": "#/definitions/rectangle"
          }
        },

        "properties": {
          "description": "Key/value pairs that provide additional information about the attachment.",
          "$ref": "#/definitions/propertyBag"
        }
      },

      "required": [ "fileLocation" ]
    },

    "codeFlow": {
      "description": "A set of threadFlows which together describe a pattern of code execution relevant to detecting a result.",
      "additionalProperties": false,
      "type": "object",
      "properties": {

        "message": {
          "description": "A message relevant to the code flow.",
          "$ref": "#/definitions/message"
        },

        "threadFlows": {
          "description": "An array of one or more unique threadFlow objects, each of which describes the progress of a program through a thread of execution.",
          "type": "array",
          "minItems": 1,
          "uniqueItems": true,
          "items": {
            "$ref": "#/definitions/threadFlow"
          }
        },

        "properties": {
          "description": "Key/value pairs that provide additional information about the code flow.",
          "$ref": "#/definitions/propertyBag"
        }
      },

      "required": [ "threadFlows" ]
    },

    "conversion": {
      "description": "Describes how a converter transformed the output of a static analysis tool from the analysis tool's native output format into the SARIF format.",
      "additionalProperties": false,
      "type": "object",
      "properties": {

        "tool": {
          "description": "A tool object that describes the converter.",
          "$ref": "#/definitions/tool"
        },

        "invocation": {
          "description": "An invocation object that describes the invocation of the converter.",
          "$ref": "#/definitions/invocation"
        },

        "analysisToolLogFiles": {
          "description": "The locations of the analysis tool's per-run log files.",
          "type": "array",
          "minItems": 1,
          "uniqueItems": true,
          "items": {
            "$ref": "#/definitions/fileLocation"
          }
        },

        "properties": {
          "description": "Key/value pairs that provide additional information about the conversion.",
          "$ref": "#/definitions/propertyBag"
        }

      },

      "required": [ "tool" ]
    },

    "edge": {
      "description": "Represents a directed edge in a graph.",
      "type": "object",
      "additionalProperties": false,
      "properties": {

        "id": {
          "description": "A string that uniquely identifies the edge within its graph.",
          "type": "string"
        },

        "label": {
          "description": "A short description of the edge.",
          "$ref": "#/definitions/message"
        },

        "sourceNodeId": {
          "description": "Identifies the source node (the node at which the edge starts).",
          "type": "string"
        },

        "targetNodeId": {
          "description": "Identifies the target node (the node at which the edge ends).",
          "type": "string"
        },

        "properties": {
          "description": "Key/value pairs that provide additional information about the edge.",
          "$ref": "#/definitions/propertyBag"
        }
      },

      "required": [ "id", "sourceNodeId", "targetNodeId" ]
    },

    "edgeTraversal": {
      "description": "Represents the traversal of a single edge during a graph traversal.",
      "type": "object",
      "additionalProperties": false,
      "properties": {

        "edgeId": {
          "description": "Identifies the edge being traversed.",
          "type": "string"
        },

        "message": {
          "description": "A message to display to the user as the edge is traversed.",
          "$ref": "#/definitions/message"
        },

        "finalState": {
          "description": "The values of relevant expressions after the edge has been traversed.",
          "type": "object",
          "additionalProperties": {
            "type": "string"
          }
        },

        "stepOverEdgeCount": {
          "description": "The number of edge traversals necessary to return from a nested graph.",
          "type": "integer"
        },

        "properties": {
          "description": "Key/value pairs that provide additional information about the edge traversal.",
          "$ref": "#/definitions/propertyBag"
        }
      },

      "required": [ "edgeId" ]
    },

    "exception": {
      "type": "object",
      "properties": {

        "kind": {
          "type": "string",
          "description": "A string that identifies the kind of exception, for example, the fully qualified type name of an object that was thrown, or the symbolic name of a signal."
        },

        "message": {
          "description": "A message that describes the exception.",
          "$ref": "#/definitions/message"
        },

        "stack": {
          "description": "The sequence of function calls leading to the exception.",
          "$ref": "#/definitions/stack"
        },

        "innerExceptions": {
          "description": "An array of exception objects each of which is considered a cause of this exception.",
          "type": "array",
          "items": {
            "$ref": "#/definitions/exception"
          }
        },

        "properties": {
          "description": "Key/value pairs that provide additional information about the exception.",
          "$ref": "#/definitions/propertyBag"
        }
      }
    },

    "externalFiles": {
      "description": "References to external files that should be inlined with the content of a root log file.",
      "additionalProperties": false,
      "type": "object",
      "properties": {

        "conversion": {
          "description": "The location of a file containing a run.conversion object to be merged with the root log file.",
          "$ref": "#/definitions/fileLocation"
        },

        "files": {
          "description": "The location of a file containing a run.files object to be merged with the root log file.",
          "$ref": "#/definitions/fileLocation"
        },

        "graphs": {
          "description": "The location of a file containing a run.graphs object to be merged with the root log file.",
          "$ref": "#/definitions/fileLocation"
        },

        "invocations": {
          "description": "An array of locations of files containing arrays of run.invocation objects to be merged with the root log file.",
          "type": "array",
          "minItems": 1,
          "uniqueItems": true,
          "items": {
            "$ref": "#/definitions/fileLocation"
          }
        },

        "logicalLocations": {
          "description": "The location of a file containing a run.logicalLocations object to be merged with the root log file.",
          "$ref": "#/definitions/fileLocation"
        },

        "resources": {
          "description": "The location of a file containing a run.resources object to be merged with the root log file.",
          "$ref": "#/definitions/fileLocation"
        },

        "results": {
          "description": "An array of locations of files containins arrays of run.result objects to be merged with the root log file.",
          "type": "array",
          "minItems": 1,
          "uniqueItems": true,
          "items": {
            "$ref": "#/definitions/fileLocation"
          }
        },

        "properties": {
          "description": "Key/value pairs that provide additional information about the external files.",
          "$ref": "#/definitions/propertyBag"
        }
      }
    },

    "file": {
      "description": "A single file. In some cases, this file might be nested within another file.",
      "additionalProperties": false,
      "type": "object",
      "properties": {

        "fileLocation": {
          "description": "The location of the file.",
          "$ref": "#/definitions/fileLocation"
        },

        "parentKey": {
          "description": "Identifies the key of the immediate parent of the file, if this file is nested.",
          "type": "string"
        },

        "offset": {
          "description": "The offset in bytes of the file within its containing file.",
          "type": "integer"
        },

        "length": {
          "description": "The length of the file in bytes.",
          "type": "integer"
        },

        "roles": {
          "description": "The role or roles played by the file in the analysis.",
          "type": "array",
          "minItems": 1,
          "uniqueItems": true,
          "items": {
            "enum": [
              "analysisTarget",
              "attachment",
              "responseFile",
              "resultFile",
              "standardStream",
              "traceFile",
              "unmodifiedFile",
              "modifiedFile",
              "addedFile",
              "deletedFile",
              "renamedFile",
              "uncontrolledFile"
            ]
          }
        },

        "mimeType": {
          "description": "The MIME type (RFC 2045) of the file.",
          "type": "string",
          "pattern": "[^/]+/.+"
        },

        "contents": {
          "description": "The contents of the file.",
          "$ref": "#/definitions/fileContent"
        },

        "encoding": {
          "description": "Specifies the encoding for a file object that refers to a text file.",
          "type": "string"
        },

        "hashes": {
          "description": "A dictionary, each of whose keys is the name of a hash function and each of whose values is the hashed value of the file produced by the specified hash function.",
          "type": "object",
          "additionalProperties": {
            "type": "string"
          }
        },

        "lastModifiedTimeUtc": {
          "description": "The Coordinated Universal Time (UTC) date and time at which the file was most recently modified. See \"Date/time properties\" in the SARIF spec for the required format.",
          "type": "string",
          "format": "date-time"
        },

        "properties": {
          "description": "Key/value pairs that provide additional information about the file.",
          "$ref": "#/definitions/propertyBag"
        }
      }
    },

    "fileChange": {
      "description": "A change to a single file.",
      "additionalProperties": false,
      "type": "object",
      "properties": {

        "fileLocation": {
          "description": "The location of the file to change.",
          "$ref": "#/definitions/fileLocation"
        },

        "replacements": {
          "description": "An array of replacement objects, each of which represents the replacement of a single region in a single file specified by 'fileLocation'.",
          "type": "array",
          "minItems": 1,
          "items": {
            "$ref": "#/definitions/replacement"
          }
        },

        "properties": {
          "description": "Key/value pairs that provide additional information about the file change.",
          "$ref": "#/definitions/propertyBag"
        }

      },

      "required": [ "fileLocation", "replacements" ]
    },

    "fileContent": {
      "description": "Represents content from an external file.",
      "type": "object",
      "additionalProperties": false,
      "properties": {

        "text": {
          "description": "UTF-8-encoded content from a text file.",
          "type": "string"
        },

        "binary": {
          "description": "MIME Base64-encoded content from a binary file, or from a text file in its original encoding.",
          "type": "string"
        },

        "properties": {
          "description": "Key/value pairs that provide additional information about the external file.",
          "$ref": "#/definitions/propertyBag"
        }
      }
    },

    "fileLocation": {
      "description": "Specifies the location of a file.",
      "additionalProperties": false,
      "type": "object",
      "properties": {

        "uri": {
          "description": "A string containing a valid relative or absolute URI.",
          "type": "string",
          "format": "uri-reference"
        },

        "uriBaseId": {
          "description": "A string which indirectly specifies the absolute URI with respect to which a relative URI in the \"uri\" property is interpreted.",
          "type": "string"
        },

        "fileIndex": {
<<<<<<< HEAD
          "description": "The index within the run files array of the file object associated with the file location.",
=======
          "description": "The index within the run files array that specifies the file object associated with the file location.",
>>>>>>> e6267db0
          "type": "integer",
          "default": -1,
          "minimum": -1
        },

        "properties": {
          "description": "Key/value pairs that provide additional information about the file location.",
          "$ref": "#/definitions/propertyBag"
        }
      },

      "required": [ "uri" ]
    },

    "fix": {
      "description": "A proposed fix for the problem represented by a result object. A fix specifies a set of file to modify. For each file, it specifies a set of bytes to remove, and provides a set of new bytes to replace them.",
      "additionalProperties": false,
      "type": "object",
      "properties": {

        "description": {
          "description": "A message that describes the proposed fix, enabling viewers to present the proposed change to an end user.",
          "$ref": "#/definitions/message"
        },

        "fileChanges": {
          "description": "One or more file changes that comprise a fix for a result.",
          "type": "array",
          "items": {
            "$ref": "#/definitions/fileChange"
          }
        },

        "properties": {
          "description": "Key/value pairs that provide additional information about the fix.",
          "$ref": "#/definitions/propertyBag"
        }
      },
      "required": [ "fileChanges" ]
    },

    "graph": {
      "description": "A network of nodes and directed edges that describes some aspect of the structure of the code (for example, a call graph).",
      "type": "object",
      "additionalProperties": false,
      "properties": {

        "id": {
          "description": "A string that uniquely identifies the graph within a run.graphs or result.graphs array.",
          "type": "string"
        },

        "description": {
          "description": "A description of the graph.",
          "$ref": "#/definitions/message"
        },

        "nodes": {
          "description": "An array of node objects representing the nodes of the graph.",
          "type": "array",
          "items": {
            "$ref": "#/definitions/node"
          }
        },

        "edges": {
          "description": "An array of edge objects representing the edges of the graph.",
          "type": "array",
          "items": {
            "$ref": "#/definitions/edge"
          }
        },

        "properties": {
          "description": "Key/value pairs that provide additional information about the graph.",
          "$ref": "#/definitions/propertyBag"
        }
      },

      "required": [ "id", "nodes", "edges" ]
    },

    "graphTraversal": {
      "description": "Represents a path through a graph.",
      "type": "object",
      "additionalProperties": false,
      "properties": {

        "graphId": {
          "description": "A string that uniquely identifies that graph being traversed.",
          "type": "string"
        },

        "description": {
          "description": "A description of this graph traversal.",
          "$ref": "#/definitions/message"
        },

        "initialState": {
          "description": "Values of relevant expressions at the start of the graph traversal.",
          "type": "object",
          "additionalProperties": {
            "type": "string"
          }
        },

        "edgeTraversals": {
          "description": "The sequences of edges traversed by this graph traversal.",
          "type": "array",
          "items": {
            "$ref": "#/definitions/edgeTraversal"
          }
        },

        "properties": {
          "description": "Key/value pairs that provide additional information about the graph traversal.",
          "$ref": "#/definitions/propertyBag"
        }
      },

      "required": [ "graphId", "edgeTraversals" ]
    },

    "invocation": {
      "description": "The runtime environment of the analysis tool run.",
      "additionalProperties": false,
      "type": "object",
      "properties": {

        "commandLine": {
          "description": "The command line used to invoke the tool.",
          "type": "string"
        },

        "arguments": {
          "description": "An array of strings, containing in order the command line arguments passed to the tool from the operating system.",
          "type": "array",
          "items": {
            "type": "string"
          }
        },

        "responseFiles": {
          "description": "The locations of any response files specified on the tool's command line.",
          "type": "array",
          "items": {
            "$ref": "#/definitions/fileLocation"
          }
        },

        "attachments": {
          "description": "A set of files relevant to the invocation of the tool.",
          "type": "array",
          "minItems": 1,
          "uniqueItems": true,
          "items": {
            "$ref": "#/definitions/attachment"
          }
        },

        "startTimeUtc": {
          "description": "The Coordinated Universal Time (UTC) date and time at which the run started. See \"Date/time properties\" in the SARIF spec for the required format.",
          "type": "string",
          "format": "date-time"
        },

        "endTimeUtc": {
          "description": "The Coordinated Universal Time (UTC) date and time at which the run ended. See \"Date/time properties\" in the SARIF spec for the required format.",
          "type": "string",
          "format": "date-time"
        },

        "exitCode": {
          "description": "The process exit code.",
          "type": "integer"
        },

        "toolNotifications": {
          "description": "A list of runtime conditions detected by the tool during the analysis.",
          "type": "array",
          "items": {
            "$ref": "#/definitions/notification"
          }
        },

        "configurationNotifications": {
          "description": "A list of conditions detected by the tool that are relevant to the tool's configuration.",
          "type": "array",
          "items": {
            "$ref": "#/definitions/notification"
          }
        },

        "exitCodeDescription": {
          "description": "The reason for the process exit.",
          "type": "string"
        },

        "exitSignalName": {
          "description": "The name of the signal that caused the process to exit.",
          "type": "string"
        },

        "exitSignalNumber": {
          "description": "The numeric value of the signal that caused the process to exit.",
          "type": "integer"
        },

        "processStartFailureMessage": {
          "description": "The reason given by the operating system that the process failed to start.",
          "type": "string"
        },

        "toolExecutionSuccessful": {
          "description": "A value indicating whether the tool's execution completed successfully.",
          "type": "boolean"
        },

        "machine": {
          "description": "The machine that hosted the analysis tool run.",
          "type": "string"
        },

        "account": {
          "description": "The account that ran the analysis tool.",
          "type": "string"
        },

        "processId": {
          "description": "The process id for the analysis tool run.",
          "type": "integer"
        },

        "executableLocation": {
          "description": "An absolute URI specifying the location of the analysis tool's executable.",
          "$ref": "#/definitions/fileLocation"
        },

        "workingDirectory": {
          "description": "The working directory for the analysis tool run.",
          "$ref": "#/definitions/fileLocation"
        },

        "environmentVariables": {
          "description": "The environment variables associated with the analysis tool process, expressed as key/value pairs.",
          "type": "object",
          "additionalProperties": {
            "type": "string"
          }
        },

        "stdin": {
          "description": "A file containing the standard input stream to the process that was invoked.",
          "$ref": "#/definitions/fileLocation"
        },

        "stdout": {
          "description": "A file containing the standard output stream from the process that was invoked.",
          "$ref": "#/definitions/fileLocation"
        },

        "stderr": {
          "description": "A file containing the standard error stream from the process that was invoked.",
          "$ref": "#/definitions/fileLocation"
        },

        "stdoutStderr": {
          "description": "A file containing the interleaved standard output and standard error stream from the process that was invoked.",
          "$ref": "#/definitions/fileLocation"
        },

        "properties": {
          "description": "Key/value pairs that provide additional information about the invocation.",
          "$ref": "#/definitions/propertyBag"
        }
      }
    },

    "location": {
      "description": "A location within a programming artifact.",
      "additionalProperties": false,
      "type": "object",
      "properties": {

        "physicalLocation": {
          "description": "Identifies the file and region.",
          "$ref": "#/definitions/physicalLocation"
        },

        "fullyQualifiedLogicalName": {
          "description": "The human-readable fully qualified name of the logical location. If run.logicalLocations is present, this value matches a property name within that object, from which further information about the logical location can be obtained.",
          "type": "string"
        },

        "logicalLocationIndex": {
          "description": "The index within the logical locations array of the logical location associated with the result.",
          "type": "integer",
          "default": -1,
          "minimum": -1
        },

        "message": {
          "description": "A message relevant to the location.",
          "$ref": "#/definitions/message"
        },

        "annotations": {
          "description": "A set of regions relevant to the location.",
          "type": "array",
          "minItems": 1,
          "uniqueItems": true,
          "items": {
            "$ref": "#/definitions/region"
          }
        },

        "properties": {
          "description": "Key/value pairs that provide additional information about the location.",
          "$ref": "#/definitions/propertyBag"
        }
      }
    },

    "logicalLocation": {
      "description": "A logical location of a construct that produced a result.",
      "additionalProperties": false,
      "type": "object",
      "properties": {

        "name": {
          "description": "Identifies the construct in which the result occurred. For example, this property might contain the name of a class or a method.",
          "type": "string"
        },

        "fullyQualifiedName": {
          "description": "The human-readable fully qualified name of the logical location.",
          "type": "string"
        },

        "decoratedName": {
          "description": "The machine-readable name for the logical location, such as a mangled function name provided by a C++ compiler that encodes calling convention, return type and other details along with the function name.",
          "type": "string"
        },

        "parentIndex": {
          "description": "Identifies the index of the immediate parent of the construct in which the result was detected. For example, this property might point to a logical location that represents the namespace that holds a type.",
          "type": "integer",
          "minimum": -1,
          "default": -1
        },

        "kind": {
          "description": "The type of construct this logicalLocationComponent refers to. Should be one of 'function', 'member', 'module', 'namespace', 'parameter', 'resource', 'returnType', 'type', or 'variable', if any of those accurately describe the construct.",
          "type": "string"
        },

        "properties": {
          "description": "Key/value pairs that provide additional information about the logical location.",
          "$ref": "#/definitions/propertyBag"
        }
      }
    },

    "message": {
      "description": "Encapsulates a message intended to be read by the end user.",
      "type": "object",
      "additionalProperties": false,

      "properties": {

        "text": {
          "description": "A plain text message string.",
          "type": "string"
        },

        "messageId": {
          "description": "The resource id for a plain text message string.",
          "type": "string"
        },

        "richText": {
          "description": "A rich text message string.",
          "type": "string"
        },

        "richMessageId": {
          "description": "The resource id for a rich text message string.",
          "type": "string"
        },

        "arguments": {
          "description": "An array of strings to substitute into the message string.",
          "type": "array",
          "items": {
            "type": "string"
          }
        },

        "properties": {
          "description": "Key/value pairs that provide additional information about the message.",
          "$ref": "#/definitions/propertyBag"
        }
      }
    },

    "node": {
      "description": "Represents a node in a graph.",
      "type": "object",
      "additionalProperties": false,

      "properties": {

        "id": {
          "description": "A string that uniquely identifies the node within its graph.",
          "type": "string"
        },

        "label": {
          "description": "A short description of the node.",
          "$ref": "#/definitions/message"
        },

        "location": {
          "description": "A code location associated with the node.",
          "$ref": "#/definitions/location"
        },

        "children": {
          "description": "Array of child nodes.",
          "type": "array",
          "uniqueItems": true,
          "items": {
            "$ref": "#/definitions/node"
          }
        },

        "properties": {
          "description": "Key/value pairs that provide additional information about the node.",
          "$ref": "#/definitions/propertyBag"
        }
      },

      "required": [ "id" ]
    },

    "notification": {
      "description": "Describes a condition relevant to the tool itself, as opposed to being relevant to a target being analyzed by the tool.",
      "type": "object",
      "additionalProperties": false,
      "properties": {

        "id": {
          "description": "An identifier for the condition that was encountered.",
          "type": "string"
        },

        "ruleId": {
          "description": "The stable, unique identifier of the rule (if any) to which this notification is relevant. This member can be used to retrieve rule metadata from the rules dictionary, if it exists.",
          "type": "string"
        },

        "physicalLocation": {
          "description": "The file and region relevant to this notification.",
          "$ref": "#/definitions/physicalLocation"
        },

        "message": {
          "description": "A message that describes the condition that was encountered.",
          "$ref": "#/definitions/message"
        },

        "level": {
          "description": "A value specifying the severity level of the notification.",
          "default": "warning",
          "enum": [ "note", "warning", "error" ]
        },

        "threadId": {
          "description": "The thread identifier of the code that generated the notification.",
          "type": "integer"
        },

        "timeUtc": {
          "description": "The Coordinated Universal Time (UTC) date and time at which the analysis tool generated the notification.",
          "type": "string",
          "format": "date-time"
        },

        "exception": {
          "description": "The runtime exception, if any, relevant to this notification.",
          "$ref": "#/definitions/exception"
        },

        "properties": {
          "description": "Key/value pairs that provide additional information about the notification.",
          "$ref": "#/definitions/propertyBag"
        }
      },

      "required": [ "message" ]
    },

    "physicalLocation": {
      "description": "A physical location relevant to a result. Specifies a reference to a programming artifact together with a range of bytes or characters within that artifact.",
      "additionalProperties": false,
      "type": "object",
      "properties": {

        "id": {
          "description": "Value that distinguishes this physical location from all other physical locations in this run object.",
          "type": "integer"
        },

        "fileLocation": {
          "description": "The location of the file.",
          "$ref": "#/definitions/fileLocation"
        },

        "region": {
          "description": "Specifies a portion of the file.",
          "$ref": "#/definitions/region"
        },

        "contextRegion": {
          "description": "Specifies a portion of the file that encloses the region. Allows a viewer to display additional context around the region.",
          "$ref": "#/definitions/region"
        },

        "properties": {
          "description": "Key/value pairs that provide additional information about the physical location.",
          "$ref": "#/definitions/propertyBag"
        }
      },

      "required": [ "fileLocation" ]
    },

    "propertyBag": {
      "description": "Key/value pairs that provide additional information about the object.",
      "type": "object",
      "additionalProperties": true,
      "properties": {
        "tags": {

          "description": "A set of distinct strings that provide additional information.",
          "type": "array",
          "uniqueItems": true,
          "default": [],
          "items": {
            "type": "string"
          }
        }
      }
    },

    "rectangle": {
      "description": "An area within an image.",
      "additionalProperties": false,
      "type": "object",
      "properties": {

        "top": {
          "description": "The Y coordinate of the top edge of the rectangle, measured in the image's natural units.",
          "type": "number"
        },

        "left": {
          "description": "The X coordinate of the left edge of the rectangle, measured in the image's natural units.",
          "type": "number"
        },

        "bottom": {
          "description": "The Y coordinate of the bottom edge of the rectangle, measured in the image's natural units.",
          "type": "number"
        },

        "right": {
          "description": "The X coordinate of the right edge of the rectangle, measured in the image's natural units.",
          "type": "number"
        },

        "message": {
          "description": "A message relevant to the rectangle.",
          "$ref": "#/definitions/message"
        },

        "properties": {
          "description": "Key/value pairs that provide additional information about the rectangle.",
          "$ref": "#/definitions/propertyBag"
        }
      }
    },

    "region": {
      "description": "A region within a file where a result was detected.",
      "additionalProperties": false,
      "type": "object",
      "properties": {

        "startLine": {
          "description": "The line number of the first character in the region.",
          "type": "integer",
          "minimum": 1
        },

        "startColumn": {
          "description": "The column number of the first character in the region.",
          "type": "integer",
          "minimum": 1
        },

        "endLine": {
          "description": "The line number of the last character in the region.",
          "type": "integer",
          "minimum": 1
        },

        "endColumn": {
          "description": "The column number of the character following the end of the region.",
          "type": "integer",
          "minimum": 1
        },

        "charOffset": {
          "description": "The zero-based offset from the beginning of the file of the first character in the region.",
          "type": "integer",
          "minimum": 0
        },

        "charLength": {
          "description": "The length of the region in characters.",
          "type": "integer",
          "minimum": 0
        },

        "byteOffset": {
          "description": "The zero-based offset from the beginning of the file of the first byte in the region.",
          "type": "integer",
          "minimum": 0
        },

        "byteLength": {
          "description": "The length of the region in bytes.",
          "type": "integer",
          "minimum": 0
        },

        "snippet": {
          "description": "The portion of the file contents within the specified region.",
          "$ref": "#/definitions/fileContent"
        },

        "message": {
          "description": "A message relevant to the region.",
          "$ref": "#/definitions/message"
        },

        "properties": {
          "description": "Key/value pairs that provide additional information about the region.",
          "$ref": "#/definitions/propertyBag"
        }
      }
    },

    "replacement": {
      "description": "The replacement of a single region of a file.",
      "additionalProperties": false,
      "type": "object",
      "properties": {

        "deletedRegion": {
          "description": "The region of the file to delete.",
          "$ref": "#/definitions/region"
        },

        "insertedContent": {
          "description": "The content to insert at the location specified by the 'deletedRegion' property.",
          "$ref": "#/definitions/fileContent"
        },

        "properties": {
          "description": "Key/value pairs that provide additional information about the replacement.",
          "$ref": "#/definitions/propertyBag"
        }
      },

      "required": [ "deletedRegion" ]
    },

    "resources": {
      "description": "Container for items that require localization.",
      "type": "object",
      "properties": {

        "messageStrings": {
          "description": "A dictionary, each of whose keys is a resource identifier and each of whose values is a localized string.",
          "type": "object",
          "additionalProperties": {
            "type": "string"
          }
        },

        "rules": {
          "description": "A dictionary, each of whose keys is a string and each of whose values is a 'rule' object, that describe all rules associated with an analysis tool or a specific run of an analysis tool.",
          "type": "object",
          "additionalProperties": {
            "$ref": "#/definitions/rule"
          }
        },

        "properties": {
          "description": "Key/value pairs that provide additional information about the resources.",
          "$ref": "#/definitions/propertyBag"
        }
      }
    },

    "result": {
      "description": "A result produced by an analysis tool.",
      "additionalProperties": false,
      "type": "object",
      "properties": {

        "ruleId": {
          "description": "The stable, unique identifier of the rule (if any) to which this notification is relevant. This member can be used to retrieve rule metadata from the rules dictionary, if it exists.",
          "type": "string"
        },

        "level": {
          "description": "A value specifying the severity level of the result.",
          "enum": [ "notApplicable", "pass", "note", "warning", "error", "open" ]
        },

        "message": {
          "description": "A message that describes the result. The first sentence of the message only will be displayed when visible space is limited.",
          "$ref": "#/definitions/message"
        },

        "analysisTarget": {
          "description": "Identifies the file that the analysis tool was instructed to scan. This need not be the same as the file where the result actually occurred.",
          "$ref": "#/definitions/fileLocation"
        },

        "locations": {
          "description": "One or more locations where the result occurred. Specify only one location unless the problem indicated by the result can only be corrected by making a change at every specified location.",
          "type": "array",
          "minItems": 1,
          "items": {
            "$ref": "#/definitions/location"
          }
        },

        "instanceGuid": {
          "description": "A stable, unique identifer for the result in the form of a GUID.",
          "type": "string"
        },

        "correlationGuid": {
          "description": "A stable, unique identifier for the equivalence class of logically identical results to which this result belongs, in the form of a GUID.",
          "type": "string"
        },

        "occurrenceCount": {
          "description": "A positive integer specifying the number of times this logically unique result was observed in this run.",
          "type": "integer",
          "minimum": 1
        },

        "partialFingerprints": {
          "description": "A set of strings that contribute to the stable, unique identity of the result.",
          "type": "object",
          "additionalProperties": {
            "type": "string"
          }
        },

        "fingerprints": {
          "description": "A set of strings each of which individually defines a stable, unique identity for the result.",
          "type": "object",
          "additionalProperties": {
            "type": "string"
          }
        },

        "stacks": {
          "description": "An array of 'stack' objects relevant to the result.",
          "type": "array",
          "minItems": 1,
          "uniqueItems": true,
          "items": {
            "$ref": "#/definitions/stack"
          }
        },

        "codeFlows": {
          "description": "An array of 'codeFlow' objects relevant to the result.",
          "type": "array",
          "minItems": 1,
          "uniqueItems": true,
          "items": {
            "$ref": "#/definitions/codeFlow"
          }
        },

        "graphs": {
          "description": "A dictionary, each of whose keys is the id of a graph and each of whose values is a 'graph' object with that id.",
          "type": "object",
          "additionalProperties": {
            "$ref": "#/definitions/graph"
          }
        },

        "graphTraversals": {
          "description": "An array of one or more unique 'graphTraversal' objects.",
          "type": "array",
          "minItems": 1,
          "uniqueItems": true,
          "items": {
            "$ref": "#/definitions/graphTraversal"
          }
        },

        "relatedLocations": {
          "description": "A set of locations relevant to this result.",
          "type": "array",
          "minItems": 1,
          "uniqueItems": true,
          "items": {
            "$ref": "#/definitions/location"
          }
        },

        "suppressionStates": {
          "description": "A set of flags indicating one or more suppression conditions.",
          "type": "array",
          "items": {
            "enum": [
              "suppressedInSource",
              "suppressedExternally"
            ]
          }
        },

        "baselineState": {
          "description": "The state of a result relative to a baseline of a previous run.",
          "enum": [
            "new",
            "existing",
            "absent"
          ]
        },

        "rank": {
          "description": "A number representing the priority or importance of the result.",
          "type":"number",
          "minimum": 0.0,
          "maximum": 100.0
        },

        "attachments": {
          "description": "A set of files relevant to the result.",
          "type": "array",
          "minItems": 1,
          "uniqueItems": true,
          "items": {
            "$ref": "#/definitions/attachment"
          }
        },

        "hostedViewerUri": {
          "description": "An absolute URI at which the result can be viewed.",
          "type": "string",
          "format": "uri"
        },

        "workItemUris": {
          "description": "The URIs of the work items associated with this result.",
          "type": "array",
          "minItems": 1,
          "uniqueItems": true,
          "items": {
            "type": "string",
            "format": "uri"
          }
        },

        "conversionProvenance": {
          "description": "An array of physicalLocation objects which specify the portions of an analysis tool's output that a converter transformed into the result object.",
          "type": "array",
          "minItems": 1,
          "uniqueItems": true,
          "items": {
            "$ref": "#/definitions/physicalLocation"
          }
        },


        "conversionProvenance": {
          "description": "An array of physicalLocation objects which specify the portions of an analysis tool's output that a converter transformed into the result object.",
          "type": "array",
          "minItems": 1,
          "uniqueItems": true,
          "items": {
            "$ref": "#/definitions/physicalLocation"
          }
        },

        "fixes": {
          "description": "An array of 'fix' objects, each of which represents a proposed fix to the problem indicated by the result.",
          "type": "array",
          "minItems": 1,
          "uniqueItems": true,
          "items": {
            "$ref": "#/definitions/fix"
          }
        },

        "properties": {
          "description": "Key/value pairs that provide additional information about the result.",
          "$ref": "#/definitions/propertyBag"
        }
      },
      "required": ["message"]
    },

    "rule": {
      "description": "Describes an analysis rule.",
      "additionalProperties": false,
      "type": "object",
      "properties": {

        "id": {
          "description": "A stable, opaque identifier for the rule.",
          "type": "string"
        },

        "name": {
          "description": "A rule identifier that is understandable to an end user.",
          "$ref": "#/definitions/message"
        },

        "shortDescription": {
          "description": "A concise description of the rule. Should be a single sentence that is understandable when visible space is limited to a single line of text.",
          "$ref": "#/definitions/message"
        },

        "fullDescription": {
          "description": "A description of the rule. Should, as far as possible, provide details sufficient to enable resolution of any problem indicated by the result.",
          "$ref": "#/definitions/message"
        },

        "messageStrings": {
          "description": "A set of name/value pairs with arbitrary names. The value within each name/value pair consists of plain text interspersed with placeholders, which can be used to construct a message in combination with an arbitrary number of additional string arguments.",
          "type": "object",
          "additionalProperties": {
            "type": "string"
          }
        },

        "richMessageStrings": {
          "description": "A set of name/value pairs with arbitrary names. The value within each name/value pair consists of rich text interspersed with placeholders, which can be used to construct a message in combination with an arbitrary number of additional string arguments.",
          "type": "object",
          "additionalProperties": {
            "type": "string"
          }
        },

        "configuration": {
          "description": "Information about the rule that can be configured at runtime.",
          "$ref": "#/definitions/ruleConfiguration"
        },

        "helpUri": {
          "description": "A URI where the primary documentation for the rule can be found.",
          "type": "string",
          "format": "uri"
        },

        "help": {
          "description": "Provides the primary documentation for the rule, useful when there is no online documentation.",
          "$ref": "#/definitions/message"
        },

        "properties": {
          "description": "Key/value pairs that provide additional information about the rule.",
          "$ref": "#/definitions/propertyBag"
        }
      }
    },

    "ruleConfiguration": {
      "description": "Information about a rule that can be configured at runtime.",
      "type": "object",
      "additionalProperties": false,
      "properties": {

        "enabled": {
          "description": "Specifies whether the rule will be evaluated during the scan.",
          "type": "boolean"
        },

        "defaultLevel": {
          "description": "Specifies the default severity level for results generated by this rule.",
          "default": "warning",
          "enum": [ "note", "warning", "error" ]
        },

        "defaultRank": {
          "description": "Specifies the default priority or importance for results generated by this rule.",
          "type":"number",
          "minimum": 0.0,
          "maximum": 100.0,
          "default": 0.0
        },

        "parameters": {
          "description": "Contains configuration information specific to this rule.",
          "$ref": "#/definitions/propertyBag"
        },

        "properties": {
          "description": "Key/value pairs that provide additional information about the rule configuration.",
          "$ref": "#/definitions/propertyBag"
        }
      }
    },

    "run": {
      "description": "Describes a single run of an analysis tool, and contains the output of that run.",
      "additionalProperties": false,
      "type": "object",
      "properties": {

        "tool": {
          "description": "Information about the tool or tool pipeline that generated the results in this run. A run can only contain results produced by a single tool or tool pipeline. A run can aggregate results from multiple log files, as long as context around the tool run (tool command-line arguments and the like) is identical for all aggregated files.",
          "$ref": "#/definitions/tool"
        },

        "invocations": {
          "description": "Describes the invocation of the analysis tool.",
          "type": "array",
          "minItems": 1,
          "uniqueItems": true,
          "items": {
            "$ref": "#/definitions/invocation"
          }
        },

        "conversion": {
          "description": "A conversion object that describes how a converter transformed an analysis tool's native output format into the SARIF format.",
          "$ref": "#/definitions/conversion"
        },

        "versionControlProvenance": {
          "description": "Specifies the revision in version control of the files that were scanned.",
          "type": "array",
          "minItems": 1,
          "uniqueItems": true,
          "items": {
            "$ref": "#/definitions/versionControlDetails"
          }
        },

        "originalUriBaseIds": {
          "description": "The file location specified by each uriBaseId symbol on the machine where the tool originally ran.",
          "type": "object",
          "additionalProperties": {
            "$ref": "#/definitions/fileLocation"
          }
        },

        "files": {
          "description": "An array of file objects relevant to the run.",
<<<<<<< HEAD
          "type": "object",
          "additionalProperties": {
=======
          "type": "array",
          "minItems": 0,
          "items": {
>>>>>>> e6267db0
            "$ref": "#/definitions/file"
          }
        },

        "logicalLocations": {
          "description": "An array of logical locations such as namespaces, types or functions.",
          "type": "array",
          "minItems": 0,
          "items": {
            "$ref": "#/definitions/logicalLocation"
          }
        },

        "graphs": {
          "description": "A dictionary, each of whose keys is the id of a graph and each of whose values is a 'graph' object with that id.",
          "type": "object",
          "additionalProperties": {
            "$ref": "#/definitions/graph"
          }
        },

        "results": {
          "description": "The set of results contained in an SARIF log. The results array can be omitted when a run is solely exporting rules metadata. It must be present (but may be empty) if a log file represents an actual scan.",
          "type": "array",
          "minItems": 0,
          "items": {
            "$ref": "#/definitions/result"
          }
        },

        "resources": {
          "description": "Items that can be localized, such as message strings and rule metadata.",
          "$ref": "#/definitions/resources"
        },

        "id": {
          "description": "Automation details that describe this run.",
          "$ref": "#/definitions/runAutomationDetails"
        },

        "aggregateIds": {
          "description": "Automation details that describe the aggregate of runs to which this run belongs.",
          "type": "array",
          "minItems": 0,
          "items": {
            "$ref": "#/definitions/runAutomationDetails"
          }
        },

        "baselineInstanceGuid": {
          "description": "The 'instanceGuid' property of a previous SARIF 'run' that comprises the baseline that was used to compute result 'baselineState' properties for the run.",
          "type": "string"
        },

        "richMessageMimeType": {
          "description": "The MIME type of all rich text message properties in the run. Default: \"text/markdown;variant=GFM\"",
          "type": "string",
          "default": "text/markdown;variant=GFM"
        },

        "redactionToken": {
          "description": "The string used to replace sensitive information in a redaction-aware property.",
          "type": "string"
        },

        "defaultFileEncoding": {
          "description": "Specifies the default encoding for any file object that refers to a text file.",
          "type": "string"
        },

        "newlineSequences": {
          "description": "An ordered list of character sequences that were treated as line breaks when computing region information for the run.",
          "type": "array",
          "minItems": 1,
          "uniqueItems": true,
          "default": [ "\r\n", "\n" ],
          "items": {
            "type": "string"
          }
        },

        "columnKind": {
          "description": "Specifies the unit in which the tool measures columns.",
          "enum": [ "utf16CodeUnits", "unicodeCodePoints" ],
          "default": "unicodeCodePoints"
        },

        "properties": {
          "description": "Key/value pairs that provide additional information about the run.",
          "$ref": "#/definitions/propertyBag"
        }
      },

      "required": [ "tool" ]
    },


    "runAutomationDetails": {
      "description": "Information that describes a run's identity and role within an engineering system process.",
      "additionalProperties": false,
      "type": "object",
      "properties": {

        "description": {
          "description": "A description of the identity and role played within the engineering system by this object's containing run object.",
          "$ref": "#/definitions/message"
        },

        "instanceId": {
          "description": "A hierarchical string that uniquely identifies this object's containing run object.",
          "type": "string"
        },

        "instanceGuid": {
          "description": "A stable, unique identifer for this object's containing run object in the form of a GUID.",
          "type": "string"
        },

        "correlationGuid": {
          "description": "A stable, unique identifier for the equivalence class of runs to which this object's containing run object belongs in the form of a GUID.",
          "type": "string"
        },

        "properties": {
          "description": "Key/value pairs that provide additional information about the run automation details.",
          "$ref": "#/definitions/propertyBag"
        }
      }
    },

    "stack": {
      "description": "A call stack that is relevant to a result.",
      "additionalProperties": false,
      "type": "object",
      "properties": {

        "message": {
          "description": "A message relevant to this call stack.",
          "$ref": "#/definitions/message"
        },

        "frames": {
          "description": "An array of stack frames that represents a sequence of calls, rendered in reverse chronological order, that comprise the call stack.",
          "type": "array",
          "minItems": 1,
          "items": {
            "$ref": "#/definitions/stackFrame"
          }
        },

        "properties": {
          "description": "Key/value pairs that provide additional information about the stack.",
          "$ref": "#/definitions/propertyBag"
        }
      },
      "required": [ "frames" ]
    },

    "stackFrame": {
      "description": "A function call within a stack trace.",
      "additionalProperties": false,
      "type": "object",
      "properties": {

        "location": {
          "description": "The location to which this stack frame refers.",
          "$ref": "#/definitions/location"
        },

        "module": {
          "description": "The name of the module that contains the code of this stack frame.",
          "type": "string"
        },

        "threadId": {
          "description": "The thread identifier of the stack frame.",
          "type": "integer"
        },

        "address": {
          "description": "The address of the method or function that is executing.",
          "type": "integer"
        },

        "offset": {
          "description": "The offset from the method or function that is executing.",
          "type": "integer"
        },

        "parameters": {
          "description": "The parameters of the call that is executing.",
          "type": "array",
          "items": {
            "type": "string",
            "default": []
          }
        },

        "properties": {
          "description": "Key/value pairs that provide additional information about the stack frame.",
          "$ref": "#/definitions/propertyBag"
        }
      }
    },

    "threadFlow": {
      "type": "object",
      "properties": {

        "id": {
          "description": "An string that uniquely identifies the threadFlow within the codeFlow in which it occurs.",
          "type": "string"
        },

        "message": {
          "description": "A message relevant to the thread flow.",
          "$ref": "#/definitions/message"
        },

        "locations": {
          "description": "A temporally ordered array of 'threadFlowLocation' objects, each of which describes a location visited by the tool while producing the result.",
          "type": "array",
          "minItems": 1,
          "items": {
            "$ref": "#/definitions/threadFlowLocation"
          }
        },

        "properties": {
          "description": "Key/value pairs that provide additional information about the thread flow.",
          "$ref": "#/definitions/propertyBag"
        }
      },

      "required": [ "locations" ]
    },

    "threadFlowLocation": {
      "description": "A location visited by an analysis tool while simulating or monitoring the execution of a program.",
      "additionalProperties": false,
      "type": "object",
      "properties": {

        "location": {
          "description": "The code location.",
          "$ref": "#/definitions/location"
        },

        "stack": {
          "description": "The call stack leading to this location.",
          "$ref": "#/definitions/stack"
        },

        "kind": {
          "description": "A string describing the type of this location.",
          "type": "string"
        },

        "module": {
          "description": "The name of the module that contains the code that is executing.",
          "type": "string"
        },

        "state": {
          "description": "A dictionary, each of whose keys specifies a variable or expression, the associated value of which represents the variable or expression value. For an annotation of kind 'continuation', for example, this dictionary might hold the current assumed values of a set of global variables.",
          "type": "object",
          "additionalProperties": {
            "type": "string"
          }
        },

        "nestingLevel": {
          "description": "An integer representing a containment hierarchy within the thread flow.",
          "type": "integer"
        },

        "executionOrder": {
          "description": "An integer representing the temporal order in which execution reached this location.",
          "type": "integer"
        },

        "executionTimeUtc": {
          "description": "The Coordinated Universal Time (UTC) date and time at which this location was executed.",
          "type": "string",
          "format": "date-time"
        },

        "importance": {
          "description": "Specifies the importance of this location in understanding the code flow in which it occurs. The order from most to least important is \"essential\", \"important\", \"unimportant\". Default: \"important\".",
          "enum": [ "important", "essential", "unimportant" ]
        },

        "properties": {
          "description": "Key/value pairs that provide additional information about the threadflow location.",
          "$ref": "#/definitions/propertyBag"
        }
      }
    },

    "tool": {
      "description": "The analysis tool that was run.",
      "additionalProperties": false,
      "type": "object",
      "properties": {

        "name": {
          "description": "The name of the tool.",
          "type": "string"
        },

        "fullName": {
          "description": "The name of the tool along with its version and any other useful identifying information, such as its locale.",
          "type": "string"
        },

        "version": {
          "description": "The tool version, in whatever format the tool natively provides.",
          "type": "string"
        },

        "semanticVersion": {
          "description": "The tool version in the format specified by Semantic Versioning 2.0.",
          "type": "string"
        },

        "dottedQuadFileVersion": {
          "description": "The binary version of the tool's primary executable file expressed as four non-negative integers separated by a period (for operating systems that express file versions in this way).",
          "type": "string",
          "pattern": "[0-9]+(\\.[0-9]+){3}"
        },

        "downloadUri": {
          "description": "The absolute URI from which the tool can be downloaded.",
          "type": "string",
          "format": "uri"
        },

        "sarifLoggerVersion": {
          "description": "A version that uniquely identifies the SARIF logging component that generated this file, if it is versioned separately from the tool.",
          "type": "string"
        },

        "language": {
          "description": "The tool language (expressed as an ISO 649 two-letter lowercase culture code) and region (expressed as an ISO 3166 two-letter uppercase subculture code associated with a country or region).",
          "type": "string",
          "default": "en-US"
        },

        "properties": {
          "description": "Key/value pairs that provide additional information about the tool.",
          "$ref": "#/definitions/propertyBag"
        }
      },

      "required": [ "name" ]
    },

    "versionControlDetails": {
      "descriptipn": "Specifies the information necessary to retrieve a desired revision from a version control system.",
      "type": "object",
      "additionalProperties": false,
      "properties": {

        "repositoryUri": {
          "description": "The absolute URI of the repository.",
          "type": "string",
          "format": "uri"
        },

        "revisionId": {
          "description": "A string that uniquely and permanently identifies the revision within the repository.",
          "type": "string"
        },

        "branch": {
          "description": "The name of a branch containing the revision.",
          "type": "string"
        },

        "revisionTag": {
          "description": "A tag that has been applied to the revision.",
          "type": "string"
        },

        "asOfTimeUtc": {
          "description": "A Coordinated Universal Time (UTC) date and time that can be used to synchronize an enlistment to the state of the repository at that time.",
          "type": "string",
          "format": "date-time"
        },

        "properties": {
          "description": "Key/value pairs that provide additional information about the version control details.",
          "$ref": "#/definitions/propertyBag"
        }
      },

      "required": [ "repositoryUri" ]
    }
  }
}
  <|MERGE_RESOLUTION|>--- conflicted
+++ resolved
@@ -469,11 +469,7 @@
         },
 
         "fileIndex": {
-<<<<<<< HEAD
           "description": "The index within the run files array of the file object associated with the file location.",
-=======
-          "description": "The index within the run files array that specifies the file object associated with the file location.",
->>>>>>> e6267db0
           "type": "integer",
           "default": -1,
           "minimum": -1
@@ -1547,14 +1543,9 @@
 
         "files": {
           "description": "An array of file objects relevant to the run.",
-<<<<<<< HEAD
-          "type": "object",
-          "additionalProperties": {
-=======
           "type": "array",
           "minItems": 0,
           "items": {
->>>>>>> e6267db0
             "$ref": "#/definitions/file"
           }
         },
