﻿// Copyright (c) Microsoft. All rights reserved. Licensed under the MIT        
// license. See LICENSE file in the project root for full license information. 

using System;
using System.IO;
using Microsoft.CodeAnalysis.Sarif;
using Newtonsoft.Json;
using Xunit;
using Xunit.Abstractions;

namespace Microsoft.CodeAnalysis.Sarif.Writers
{
    public class PrereleaseCompatibilityTransformerTests : FileDiffingUnitTests, IClassFixture<PrereleaseCompatibilityTransformerTests.PrereleaseCompatibilityTransformerTestsFixture>
    {
        public class PrereleaseCompatibilityTransformerTestsFixture : DeletesOutputsDirectoryOnClassInitializationFixture { }

        public PrereleaseCompatibilityTransformerTests(ITestOutputHelper outputHelper) : base(outputHelper) { }

        protected override string ConstructTestOutputFromInputResource(string inputResourceName)
        {
            string inputResourceText = GetResourceText(inputResourceName);

            PrereleaseCompatibilityTransformer.UpdateToCurrentVersion(
                inputResourceText,
                formatting: Formatting.Indented,
                out string transformedLog);

            return transformedLog;
        }

        [Fact]
        public void PrereleaseCompatibilityTransformer_UpgradesPrereleaseTwoZeroZero()
        {
            string comprehensiveSarifPath = Path.Combine(Environment.CurrentDirectory, @"v2\ObsoleteFormats\ComprehensivePrereleaseTwoZeroZero.sarif");

            string sarifText = File.ReadAllText(comprehensiveSarifPath);

            PrereleaseCompatibilityTransformer.UpdateToCurrentVersion(sarifText, formatting: Formatting.None, out sarifText);

            SarifLog sarifLog = JsonConvert.DeserializeObject<SarifLog>(sarifText);
            JsonConvert.SerializeObject(sarifLog);
        }

        [Fact]
        public void PrereleaseCompatibilityTransformer_NestedFiles()
        {
            RunTest("NestedFiles.sarif");
        }

        [Fact]
        public void PrereleaseCompatibilityTransformer_ComprehensiveFileProperties()
        {
            RunTest("ComprehensiveFileProperties.sarif");
        }

        [Fact]
        public void PrereleaseCompatibilityTransformer_RuleIdCollisions()
        {
            RunTest("RuleIdCollisions.sarif");
        }

        [Fact]
        public void PrereleaseCompatibilityTransformer_RunResources()
        {
            RunTest("RunResources.sarif");
        }

        [Fact]
        public void PrereleaseCompatibilityTransformer_ComprehensiveToolProperties()
        {
            RunTest("ComprehensiveToolProperties.sarif");
        }

        [Fact]
        public void PrereleaseCompatibilityTransformer_ComprehensiveToolProperties_01_24()
        {
            RunTest("ComprehensiveToolProperties.01-24.sarif");
        }

        [Fact]
        public void PrereleaseCompatibilityTransformer_MultiformatMessageStrings()
        {
            RunTest("MultiformatMessageStrings.sarif");
        }

        [Fact]
        public void PrereleaseCompatibilityTransformer_ToolWithLanguage()
        {
            RunTest("ToolWithLanguage.sarif");
        }

        [Fact]
        public void PrereleaseCompatibilityTransformer_NestedInnerExceptionsInNotifications()
        {
            RunTest("NestedInnerExceptionsInNotifications.sarif");
        }

        [Fact]
        public void PrereleaseCompatibilityTransformer_WithExternalPropertyFiles_01_24()
        {
            RunTest("WithExternalPropertyFiles.01-24.sarif");
        }

        [Fact]
        public void PrereleaseCompatibilityTransformer_WithSuppressions()
        {
            RunTest("WithSuppressions.sarif");
        }

        [Fact]
        public void PrereleaseCompatibilityTransformer_ArtifactsWithRoles()
        {
            RunTest("ArtifactsWithRoles.sarif");
        }

        [Fact]
        public void PrereleaseCompatibilityTransformer_OneRunWithRedactionToken()
        {
            RunTest("OneRunWithRedactionToken.sarif");
        }

        [Fact]
        public void PrereleaseCompatibilityTransformer_OneRunWithBasicInvocation()
        {
            RunTest("OneRunWithBasicInvocation.sarif");
        }

        [Fact]
        public void PrereleaseCompatibilityTransformer_OneRunWithInvocationExitCode()
        {
            RunTest("OneRunWithInvocationExitCode.sarif");
        }
<<<<<<< HEAD
=======

        [Fact]
        public void PrereleaseCompatibilityTransformer_LocationWithId()
        {
            RunTest("LocationWithId.sarif");
        }
>>>>>>> 0cb0112d
    }
}<|MERGE_RESOLUTION|>--- conflicted
+++ resolved
@@ -130,14 +130,11 @@
         {
             RunTest("OneRunWithInvocationExitCode.sarif");
         }
-<<<<<<< HEAD
-=======
 
         [Fact]
         public void PrereleaseCompatibilityTransformer_LocationWithId()
         {
             RunTest("LocationWithId.sarif");
         }
->>>>>>> 0cb0112d
     }
 }