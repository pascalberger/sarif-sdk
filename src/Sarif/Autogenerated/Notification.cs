// Copyright (c) Microsoft.  All Rights Reserved.
// Licensed under the MIT license. See LICENSE file in the project root for full license information.

using System;
using System.CodeDom.Compiler;
using System.Collections.Generic;
using System.ComponentModel;
using System.Runtime.Serialization;
using Microsoft.CodeAnalysis.Sarif.Readers;
using Newtonsoft.Json;

namespace Microsoft.CodeAnalysis.Sarif
{
    /// <summary>
    /// Describes a condition relevant to the tool itself, as opposed to being relevant to a target being analyzed by the tool.
    /// </summary>
    [DataContract]
    [GeneratedCode("Microsoft.Json.Schema.ToDotNet", "0.61.0.0")]
    public partial class Notification : PropertyBagHolder, ISarifNode
    {
        public static IEqualityComparer<Notification> ValueComparer => NotificationEqualityComparer.Instance;

        public bool ValueEquals(Notification other) => ValueComparer.Equals(this, other);
        public int ValueGetHashCode() => ValueComparer.GetHashCode(this);

        /// <summary>
        /// Gets a value indicating the type of object implementing <see cref="ISarifNode" />.
        /// </summary>
        public SarifNodeKind SarifNodeKind
        {
            get
            {
                return SarifNodeKind.Notification;
            }
        }

        /// <summary>
        /// An identifier for the condition that was encountered.
        /// </summary>
        [DataMember(Name = "id", IsRequired = false, EmitDefaultValue = false)]
        public string Id { get; set; }

        /// <summary>
        /// The stable, unique identifier of the rule, if any, to which this notification is relevant.
        /// </summary>
        [DataMember(Name = "ruleId", IsRequired = false, EmitDefaultValue = false)]
        public string RuleId { get; set; }

        /// <summary>
        /// The index within the run resources array of the rule object, if any, associated with this notification.
        /// </summary>
        [DataMember(Name = "ruleIndex", IsRequired = false, EmitDefaultValue = false)]
        [DefaultValue(-1)]
        [JsonProperty(DefaultValueHandling = DefaultValueHandling.IgnoreAndPopulate)]
        public int RuleIndex { get; set; }

        /// <summary>
        /// The file and region relevant to this notification.
        /// </summary>
        [DataMember(Name = "physicalLocation", IsRequired = false, EmitDefaultValue = false)]
        public PhysicalLocation PhysicalLocation { get; set; }

        /// <summary>
        /// A message that describes the condition that was encountered.
        /// </summary>
        [DataMember(Name = "message", IsRequired = true)]
        public Message Message { get; set; }

        /// <summary>
        /// A value specifying the severity level of the notification.
        /// </summary>
        [DataMember(Name = "level", IsRequired = false, EmitDefaultValue = false)]
<<<<<<< HEAD
        [DefaultValue(NotificationLevel.Warning)]
        [JsonProperty(DefaultValueHandling = DefaultValueHandling.IgnoreAndPopulate)]
        [JsonConverter(typeof(Microsoft.CodeAnalysis.Sarif.Readers.EnumConverter))]
        public NotificationLevel Level { get; set; }
=======
        [DefaultValue(FailureLevel.Warning)]
        [JsonProperty(DefaultValueHandling = DefaultValueHandling.IgnoreAndPopulate)]
        [JsonConverter(typeof(Microsoft.CodeAnalysis.Sarif.Readers.EnumConverter))]
        public FailureLevel Level { get; set; }
>>>>>>> 9c18164a

        /// <summary>
        /// The thread identifier of the code that generated the notification.
        /// </summary>
        [DataMember(Name = "threadId", IsRequired = false, EmitDefaultValue = false)]
        public int ThreadId { get; set; }

        /// <summary>
        /// The Coordinated Universal Time (UTC) date and time at which the analysis tool generated the notification.
        /// </summary>
        [DataMember(Name = "timeUtc", IsRequired = false, EmitDefaultValue = false)]
        [JsonConverter(typeof(Microsoft.CodeAnalysis.Sarif.Readers.DateTimeConverter))]
        public DateTime TimeUtc { get; set; }

        /// <summary>
        /// The runtime exception, if any, relevant to this notification.
        /// </summary>
        [DataMember(Name = "exception", IsRequired = false, EmitDefaultValue = false)]
        public ExceptionData Exception { get; set; }

        /// <summary>
        /// Key/value pairs that provide additional information about the notification.
        /// </summary>
        [DataMember(Name = "properties", IsRequired = false, EmitDefaultValue = false)]
        internal override IDictionary<string, SerializedPropertyInfo> Properties { get; set; }

        /// <summary>
        /// Initializes a new instance of the <see cref="Notification" /> class.
        /// </summary>
        public Notification()
        {
            RuleIndex = -1;
<<<<<<< HEAD
            Level = NotificationLevel.Warning;
=======
            Level = FailureLevel.Warning;
>>>>>>> 9c18164a
        }

        /// <summary>
        /// Initializes a new instance of the <see cref="Notification" /> class from the supplied values.
        /// </summary>
        /// <param name="id">
        /// An initialization value for the <see cref="P:Id" /> property.
        /// </param>
        /// <param name="ruleId">
        /// An initialization value for the <see cref="P:RuleId" /> property.
        /// </param>
        /// <param name="ruleIndex">
        /// An initialization value for the <see cref="P:RuleIndex" /> property.
        /// </param>
        /// <param name="physicalLocation">
        /// An initialization value for the <see cref="P:PhysicalLocation" /> property.
        /// </param>
        /// <param name="message">
        /// An initialization value for the <see cref="P:Message" /> property.
        /// </param>
        /// <param name="level">
        /// An initialization value for the <see cref="P:Level" /> property.
        /// </param>
        /// <param name="threadId">
        /// An initialization value for the <see cref="P:ThreadId" /> property.
        /// </param>
        /// <param name="timeUtc">
        /// An initialization value for the <see cref="P:TimeUtc" /> property.
        /// </param>
        /// <param name="exception">
        /// An initialization value for the <see cref="P:Exception" /> property.
        /// </param>
        /// <param name="properties">
        /// An initialization value for the <see cref="P:Properties" /> property.
        /// </param>
<<<<<<< HEAD
        public Notification(string id, string ruleId, int ruleIndex, PhysicalLocation physicalLocation, Message message, NotificationLevel level, int threadId, DateTime timeUtc, ExceptionData exception, IDictionary<string, SerializedPropertyInfo> properties)
=======
        public Notification(string id, string ruleId, int ruleIndex, PhysicalLocation physicalLocation, Message message, FailureLevel level, int threadId, DateTime timeUtc, ExceptionData exception, IDictionary<string, SerializedPropertyInfo> properties)
>>>>>>> 9c18164a
        {
            Init(id, ruleId, ruleIndex, physicalLocation, message, level, threadId, timeUtc, exception, properties);
        }

        /// <summary>
        /// Initializes a new instance of the <see cref="Notification" /> class from the specified instance.
        /// </summary>
        /// <param name="other">
        /// The instance from which the new instance is to be initialized.
        /// </param>
        /// <exception cref="ArgumentNullException">
        /// Thrown if <paramref name="other" /> is null.
        /// </exception>
        public Notification(Notification other)
        {
            if (other == null)
            {
                throw new ArgumentNullException(nameof(other));
            }

            Init(other.Id, other.RuleId, other.RuleIndex, other.PhysicalLocation, other.Message, other.Level, other.ThreadId, other.TimeUtc, other.Exception, other.Properties);
        }

        ISarifNode ISarifNode.DeepClone()
        {
            return DeepCloneCore();
        }

        /// <summary>
        /// Creates a deep copy of this instance.
        /// </summary>
        public Notification DeepClone()
        {
            return (Notification)DeepCloneCore();
        }

        private ISarifNode DeepCloneCore()
        {
            return new Notification(this);
        }

<<<<<<< HEAD
        private void Init(string id, string ruleId, int ruleIndex, PhysicalLocation physicalLocation, Message message, NotificationLevel level, int threadId, DateTime timeUtc, ExceptionData exception, IDictionary<string, SerializedPropertyInfo> properties)
=======
        private void Init(string id, string ruleId, int ruleIndex, PhysicalLocation physicalLocation, Message message, FailureLevel level, int threadId, DateTime timeUtc, ExceptionData exception, IDictionary<string, SerializedPropertyInfo> properties)
>>>>>>> 9c18164a
        {
            Id = id;
            RuleId = ruleId;
            RuleIndex = ruleIndex;
            if (physicalLocation != null)
            {
                PhysicalLocation = new PhysicalLocation(physicalLocation);
            }

            if (message != null)
            {
                Message = new Message(message);
            }

            Level = level;
            ThreadId = threadId;
            TimeUtc = timeUtc;
            if (exception != null)
            {
                Exception = new ExceptionData(exception);
            }

            if (properties != null)
            {
                Properties = new Dictionary<string, SerializedPropertyInfo>(properties);
            }
        }
    }
}<|MERGE_RESOLUTION|>--- conflicted
+++ resolved
@@ -70,17 +70,10 @@
         /// A value specifying the severity level of the notification.
         /// </summary>
         [DataMember(Name = "level", IsRequired = false, EmitDefaultValue = false)]
-<<<<<<< HEAD
-        [DefaultValue(NotificationLevel.Warning)]
-        [JsonProperty(DefaultValueHandling = DefaultValueHandling.IgnoreAndPopulate)]
-        [JsonConverter(typeof(Microsoft.CodeAnalysis.Sarif.Readers.EnumConverter))]
-        public NotificationLevel Level { get; set; }
-=======
         [DefaultValue(FailureLevel.Warning)]
         [JsonProperty(DefaultValueHandling = DefaultValueHandling.IgnoreAndPopulate)]
         [JsonConverter(typeof(Microsoft.CodeAnalysis.Sarif.Readers.EnumConverter))]
         public FailureLevel Level { get; set; }
->>>>>>> 9c18164a
 
         /// <summary>
         /// The thread identifier of the code that generated the notification.
@@ -113,11 +106,7 @@
         public Notification()
         {
             RuleIndex = -1;
-<<<<<<< HEAD
-            Level = NotificationLevel.Warning;
-=======
             Level = FailureLevel.Warning;
->>>>>>> 9c18164a
         }
 
         /// <summary>
@@ -153,11 +142,7 @@
         /// <param name="properties">
         /// An initialization value for the <see cref="P:Properties" /> property.
         /// </param>
-<<<<<<< HEAD
-        public Notification(string id, string ruleId, int ruleIndex, PhysicalLocation physicalLocation, Message message, NotificationLevel level, int threadId, DateTime timeUtc, ExceptionData exception, IDictionary<string, SerializedPropertyInfo> properties)
-=======
         public Notification(string id, string ruleId, int ruleIndex, PhysicalLocation physicalLocation, Message message, FailureLevel level, int threadId, DateTime timeUtc, ExceptionData exception, IDictionary<string, SerializedPropertyInfo> properties)
->>>>>>> 9c18164a
         {
             Init(id, ruleId, ruleIndex, physicalLocation, message, level, threadId, timeUtc, exception, properties);
         }
@@ -199,11 +184,7 @@
             return new Notification(this);
         }
 
-<<<<<<< HEAD
-        private void Init(string id, string ruleId, int ruleIndex, PhysicalLocation physicalLocation, Message message, NotificationLevel level, int threadId, DateTime timeUtc, ExceptionData exception, IDictionary<string, SerializedPropertyInfo> properties)
-=======
         private void Init(string id, string ruleId, int ruleIndex, PhysicalLocation physicalLocation, Message message, FailureLevel level, int threadId, DateTime timeUtc, ExceptionData exception, IDictionary<string, SerializedPropertyInfo> properties)
->>>>>>> 9c18164a
         {
             Id = id;
             RuleId = ruleId;
