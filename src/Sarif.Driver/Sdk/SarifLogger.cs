--- conflicted
+++ resolved
@@ -42,7 +42,7 @@
 
             if (analysisTargets != null)
             {
-                runInfo.AnalysisTargets = new List<FileReference>();
+                    runInfo.FileInfo = new Dictionary<string, IList<FileReference>>();
 
                 foreach (string target in analysisTargets)
                 {
@@ -63,7 +63,7 @@
                             }
                         });
                     }
-                    runInfo.AnalysisTargets.Add(fileReference);
+                        runInfo.FileInfo.Add(fileReference.Uri.OriginalString, new List<FileReference> { fileReference });
                 }
             }
 
@@ -143,53 +143,7 @@
             ToolInfo toolInfo = CreateDefaultToolInfo(prereleaseInfo);
             _issueLogJsonWriter.WriteToolInfo(toolInfo);
 
-<<<<<<< HEAD
             _runInfo = CreateRunInfo(analysisTargets, computeTargetsHash, invocationInfoTokensToRedact);
-=======
-            if (runInfo == null)
-            {
-                runInfo = new RunInfo();
-
-                if (analysisTargets != null)
-                {
-                    runInfo.FileInfo = new Dictionary<string, IList<FileReference>>();
-
-                    foreach (string target in analysisTargets)
-                    {
-                        var fileReference = new FileReference()
-                        {
-                            Uri = target.CreateUriForJsonSerialization(),
-                        };
-
-                        if (computeTargetsHash)
-                        {
-                            string sha256Hash = HashUtilities.ComputeSha256Hash(target) ?? "[could not compute file hash]";
-                            fileReference.Hashes = new List<Hash>(new Hash[]
-                            {
-                            new Hash()
-                            {
-                                Value = sha256Hash,
-                                Algorithm = AlgorithmKind.Sha256,
-                            }
-                            });
-                        }
-                        runInfo.FileInfo.Add(fileReference.Uri.OriginalString, new List<FileReference> { fileReference });
-                    }
-                }
-                string invocationInfo = Environment.CommandLine;
-
-                if (invocationInfoTokensToRedact != null)
-                {
-                    foreach (string tokenToRedact in invocationInfoTokensToRedact)
-                    {
-                        invocationInfo = invocationInfo.Replace(tokenToRedact, SarifConstants.RemovedMarker);
-                    }
-                }
-                runInfo.InvocationInfo = invocationInfo;
-            }
-
-            _issueLogJsonWriter.WriteToolAndRunInfo(toolInfo, runInfo);
->>>>>>> 3be19b99
         }
 
         public HashSet<IRuleDescriptor> RuleDescriptors
