{
  "$schema": "http://json.schemastore.org/sarif-2.0.0-csd.2.beta.2019-01-24",
  "version": "2.0.0-csd.2.beta.2019-01-24",
  "runs": [
    {
      "id": {
        "instanceId": "The_Build_ID/"
      },
      "originalUriBaseIds": {
        "SRCROOT": {
          "uri": "file://root/projects/myproject/src/"
        }
      },
      "columnKind": "utf16CodeUnits",
      "results": [
        {
          "ruleId": "31D4607A-A3FF-447C-908A-CA2BBE4CE4B7",
          "ruleIndex": 0,
          "message": {
            "text": "Sample abstract text. SQL injection vulnerability."
          },
          "locations": [
            {
              "physicalLocation": {
                "artifactLocation": {
                  "uri": "Helpers/InvoiceHelper.cs",
                  "uriBaseId": "SRCROOT",
                  "index": 0
                },
                "region": {
                  "startLine": 57,
                  "endLine": 57,
                  "snippet": {
                    "text": "            \"SELECT * FROM invoices WHERE id = @id\", conn);"
                  }
                },
                "contextRegion": {
                  "startLine": 54,
                  "endLine": 60,
                  "snippet": {
                    "text": "string str = null;\nint16 id = System.Convert.ToInt16(invoiceID.Text);\nSqlCommand query = new SqlCommand(\n            \"SELECT * FROM invoices WHERE id = @id\", conn);\nquery.Parameters.AddWithValue(\"@id\", id);\n\nSqlDataReader objReader = query.ExecuteReader();"
                  }
                }
              }
            }
          ],
          "codeFlows": [
            {
              "threadFlows": [
                {
                  "locations": [
                    {
                      "location": {
                        "physicalLocation": {
                          "artifactLocation": {
                            "uri": "Helpers/InvoiceHelper.cs",
                            "uriBaseId": "SRCROOT",
                            "index": 0
                          },
                          "region": {
                            "startLine": 57,
                            "endLine": 57,
                            "snippet": {
                              "text": "            \"SELECT * FROM invoices WHERE id = @id\", conn);"
                            }
                          },
                          "contextRegion": {
                            "startLine": 54,
                            "endLine": 60,
                            "snippet": {
                              "text": "string str = null;\nint16 id = System.Convert.ToInt16(invoiceID.Text);\nSqlCommand query = new SqlCommand(\n            \"SELECT * FROM invoices WHERE id = @id\", conn);\nquery.Parameters.AddWithValue(\"@id\", id);\n\nSqlDataReader objReader = query.ExecuteReader();"
                            }
                          }
                        },
                        "message": {
                          "text": "SqlCommand.ctor()"
                        }
                      },
                      "kinds": [
                        "InCall"
                      ]
                    }
                  ]
                }
              ]
            }
          ],
          "relatedLocations": [
            {
              "physicalLocation": {
                "id": 1,
                "artifactLocation": {
                  "uri": "Helpers/InvoiceHelper.cs",
                  "uriBaseId": "SRCROOT",
                  "index": 0
                },
                "region": {
                  "startLine": 57,
                  "endLine": 57
                }
              }
            }
          ]
        }
      ],
      "tool": {
        "driver": {
          "name": "HP Fortify Static Code Analyzer",
          "ruleDescriptors": [
            {
              "id": "31D4607A-A3FF-447C-908A-CA2BBE4CE4B7",
              "shortDescription": {
                "text": "Sample abstract text. SQL injection vulnerability."
              },
              "fullDescription": {
                "text": "The quick brown fox jumps over the lazy dog.\nThis section explains the rule in detail."
              }
            }
          ]
        }
      },
      "invocations": [
        {
          "commandLine": "[REMOVED]insourceanalyzer.exe -scan -b The_Build_ID -machine-output -f C:\\projects\\myproject\\scans\\2018-01-01_12:00:00\\Scan.fpr -format fpr",
          "startTimeUtc": "2018-01-01T12:00:00.000Z",
          "machine": "SCANMACHINE",
          "account": "johndoe",
          "properties": {
            "Platform": "Linux"
          }
        }
      ],
<<<<<<< HEAD
      "files": [
=======
      "artifacts": [
>>>>>>> 1b96fd6a
        {
          "location": {
            "uri": "Helpers/InvoiceHelper.cs",
            "uriBaseId": "SRCROOT",
            "index": 0
          },
          "length": 8297,
          "mimeType": "text/x-csharp",
          "encoding": "windows-1252"
        }
      ]
    }
  ]
}<|MERGE_RESOLUTION|>--- conflicted
+++ resolved
@@ -130,11 +130,7 @@
           }
         }
       ],
-<<<<<<< HEAD
-      "files": [
-=======
       "artifacts": [
->>>>>>> 1b96fd6a
         {
           "location": {
             "uri": "Helpers/InvoiceHelper.cs",
